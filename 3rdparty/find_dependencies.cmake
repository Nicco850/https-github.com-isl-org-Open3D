#
# Open3D 3rd party library integration
#
set(Open3D_3RDPARTY_DIR "${CMAKE_CURRENT_LIST_DIR}")

# EXTERNAL_MODULES
# CMake modules we depend on in our public interface. These are modules we
# need to find_package() in our CMake config script, because we will use their
# targets.
set(Open3D_3RDPARTY_EXTERNAL_MODULES)

# PUBLIC_TARGETS
# CMake targets we link against in our public interface. They are
# either locally defined and installed, or imported from an external module
# (see above).
set(Open3D_3RDPARTY_PUBLIC_TARGETS)

# HEADER_TARGETS
# CMake targets we use in our public interface, but as a special case we only
# need to link privately against the library. This simplifies dependencies
# where we merely expose declared data types from other libraries in our
# public headers, so it would be overkill to require all library users to link
# against that dependency.
set(Open3D_3RDPARTY_HEADER_TARGETS)

# PRIVATE_TARGETS
# CMake targets for dependencies which are not exposed in the public API. This
# will include anything else we use internally.
set(Open3D_3RDPARTY_PRIVATE_TARGETS)

find_package(PkgConfig QUIET)

# open3d_build_3rdparty_library(name ...)
#
# Builds a third-party library from source
#
# Valid options:
#    PUBLIC
#        the library belongs to the public interface and must be installed
#    HEADER
#        the library headers belong to the public interface, but the library
#        itself is linked privately
#    INCLUDE_ALL
#        install all files in the include directories. Default is *.h, *.hpp
#    VISIBLE
#        Symbols from this library will be visible for use outside Open3D.
#        Required, for example, if it may throw exceptions that need to be
#        caught in client code.
#    DIRECTORY <dir>
#        the library source directory <dir> is either a subdirectory of
#        3rdparty/ or an absolute directory.
#    INCLUDE_DIRS <dir> [<dir> ...]
#        include headers are in the subdirectories <dir>. Trailing slashes
#        have the same meaning as with install(DIRECTORY). <dir> must be
#        relative to the library source directory.
#        If your include is "#include <x.hpp>" and the path of the file is
#        "path/to/libx/x.hpp" then you need to pass "path/to/libx/"
#        with the trailing "/". If you have "#include <libx/x.hpp>" then you
#        need to pass "path/to/libx".
#    SOURCES <src> [<src> ...]
#        the library sources. Can be omitted for header-only libraries.
#        All sources must be relative to the library source directory.
#    LIBS <target> [<target> ...]
#        extra link dependencies
#    DEPENDS <target> [<target> ...]
#        targets on which <name> depends on and that must be built before.
#
function(open3d_build_3rdparty_library name)
    cmake_parse_arguments(arg "PUBLIC;HEADER;INCLUDE_ALL;VISIBLE" "DIRECTORY" "INCLUDE_DIRS;SOURCES;LIBS;DEPENDS" ${ARGN})
    if(arg_UNPARSED_ARGUMENTS)
        message(STATUS "Unparsed: ${arg_UNPARSED_ARGUMENTS}")
        message(FATAL_ERROR "Invalid syntax: open3d_build_3rdparty_library(${name} ${ARGN})")
    endif()
    get_filename_component(arg_DIRECTORY "${arg_DIRECTORY}" ABSOLUTE BASE_DIR "${Open3D_3RDPARTY_DIR}")
    if(arg_SOURCES)
        add_library(${name} STATIC)
        set_target_properties(${name} PROPERTIES OUTPUT_NAME "${PROJECT_NAME}_${name}")
        open3d_set_global_properties(${name})
    else()
        add_library(${name} INTERFACE)
    endif()
    if(arg_INCLUDE_DIRS)
        set(include_dirs)
        foreach(incl IN LISTS arg_INCLUDE_DIRS)
            list(APPEND include_dirs "${arg_DIRECTORY}/${incl}")
        endforeach()
    else()
        set(include_dirs "${arg_DIRECTORY}/")
    endif()
    if(arg_SOURCES)
        foreach(src IN LISTS arg_SOURCES)
            get_filename_component(abs_src "${src}" ABSOLUTE BASE_DIR "${arg_DIRECTORY}")
            # Mark as generated to skip CMake's file existence checks
            set_source_files_properties(${abs_src} PROPERTIES GENERATED TRUE)
            target_sources(${name} PRIVATE ${abs_src})
        endforeach()
        foreach(incl IN LISTS include_dirs)
            if (incl MATCHES "(.*)/$")
                set(incl_path ${CMAKE_MATCH_1})
            else()
                get_filename_component(incl_path "${incl}" DIRECTORY)
            endif()
            target_include_directories(${name} SYSTEM PUBLIC $<BUILD_INTERFACE:${incl_path}>)
        endforeach()
        # Do not export symbols from 3rd party libraries outside the Open3D DSO.
        if(NOT arg_PUBLIC AND NOT arg_HEADER AND NOT arg_VISIBLE)
            set_target_properties(${name} PROPERTIES
                C_VISIBILITY_PRESET hidden
                CXX_VISIBILITY_PRESET hidden
                CUDA_VISIBILITY_PRESET hidden
                VISIBILITY_INLINES_HIDDEN ON
            )
        endif()
        if(arg_LIBS)
            target_link_libraries(${name} PRIVATE ${arg_LIBS})
        endif()
    else()
        foreach(incl IN LISTS include_dirs)
            if (incl MATCHES "(.*)/$")
                set(incl_path ${CMAKE_MATCH_1})
            else()
                get_filename_component(incl_path "${incl}" DIRECTORY)
            endif()
            target_include_directories(${name} SYSTEM INTERFACE $<BUILD_INTERFACE:${incl_path}>)
        endforeach()
    endif()
    if(NOT BUILD_SHARED_LIBS OR arg_PUBLIC)
        install(TARGETS ${name} EXPORT ${PROJECT_NAME}Targets
            RUNTIME DESTINATION ${Open3D_INSTALL_BIN_DIR}
            ARCHIVE DESTINATION ${Open3D_INSTALL_LIB_DIR}
            LIBRARY DESTINATION ${Open3D_INSTALL_LIB_DIR}
        )
    endif()
    if(arg_PUBLIC OR arg_HEADER)
        foreach(incl IN LISTS include_dirs)
            if(arg_INCLUDE_ALL)
                install(DIRECTORY ${incl}
                    DESTINATION ${Open3D_INSTALL_INCLUDE_DIR}/open3d/3rdparty
                )
            else()
                install(DIRECTORY ${incl}
                    DESTINATION ${Open3D_INSTALL_INCLUDE_DIR}/open3d/3rdparty
                    FILES_MATCHING
                        PATTERN "*.h"
                        PATTERN "*.hpp"
                )
            endif()
            target_include_directories(${name} INTERFACE $<INSTALL_INTERFACE:${Open3D_INSTALL_INCLUDE_DIR}/open3d/3rdparty>)
        endforeach()
    endif()
    if(arg_DEPENDS)
        add_dependencies(${name} ${arg_DEPENDS})
    endif()
    add_library(${PROJECT_NAME}::${name} ALIAS ${name})
endfunction()

# CMake arguments for configuring ExternalProjects. Use the second _hidden
# version by default.
set(ExternalProject_CMAKE_ARGS
    -DCMAKE_C_COMPILER=${CMAKE_C_COMPILER}
    -DCMAKE_CXX_COMPILER=${CMAKE_CXX_COMPILER}
    -DCMAKE_CUDA_COMPILER=${CMAKE_CUDA_COMPILER}
    -DCMAKE_C_COMPILER_LAUNCHER=${CMAKE_C_COMPILER_LAUNCHER}
    -DCMAKE_CXX_COMPILER_LAUNCHER=${CMAKE_CXX_COMPILER_LAUNCHER}
    -DCMAKE_CUDA_COMPILER_LAUNCHER=${CMAKE_CUDA_COMPILER_LAUNCHER}
    -DCMAKE_OSX_DEPLOYMENT_TARGET=${CMAKE_OSX_DEPLOYMENT_TARGET}
    # Always build 3rd party code in Release mode. Ignored by multi-config
    # generators (XCode, MSVC). MSVC needs matching config anyway.
    -DCMAKE_BUILD_TYPE=Release
    -DCMAKE_POLICY_DEFAULT_CMP0091:STRING=NEW
    -DCMAKE_MSVC_RUNTIME_LIBRARY:STRING=${CMAKE_MSVC_RUNTIME_LIBRARY}
    -DCMAKE_POSITION_INDEPENDENT_CODE=ON
    )
# Keep 3rd party symbols hidden from Open3D user code. Do not use if 3rd party
# libraries throw exceptions that escape Open3D.
set(ExternalProject_CMAKE_ARGS_hidden
    ${ExternalProject_CMAKE_ARGS}
    # Apply LANG_VISIBILITY_PRESET to static libraries and archives as well
    -DCMAKE_POLICY_DEFAULT_CMP0063:STRING=NEW
    -DCMAKE_CXX_VISIBILITY_PRESET=hidden
    -DCMAKE_CUDA_VISIBILITY_PRESET=hidden
    -DCMAKE_C_VISIBILITY_PRESET=hidden
    -DCMAKE_VISIBILITY_INLINES_HIDDEN=ON
    )

# open3d_pkg_config_3rdparty_library(name ...)
#
# Creates an interface library for a pkg-config dependency.
#
# The function will set ${name}_FOUND to TRUE or FALSE
# indicating whether or not the library could be found.
#
# Valid options:
#    PUBLIC
#        the library belongs to the public interface and must be installed
#    HEADER
#        the library headers belong to the public interface, but the library
#        itself is linked privately
#    SEARCH_ARGS
#        the arguments passed to pkg_search_module()
#
function(open3d_pkg_config_3rdparty_library name)
    cmake_parse_arguments(arg "PUBLIC;HEADER" "" "SEARCH_ARGS" ${ARGN})
    if(arg_UNPARSED_ARGUMENTS)
        message(STATUS "Unparsed: ${arg_UNPARSED_ARGUMENTS}")
        message(FATAL_ERROR "Invalid syntax: open3d_pkg_config_3rdparty_library(${name} ${ARGN})")
    endif()
    if(PKGCONFIG_FOUND)
        pkg_search_module(pc_${name} ${arg_SEARCH_ARGS})
    endif()
    if(pc_${name}_FOUND)
        message(STATUS "Using installed third-party library ${name} ${${name_uc}_VERSION}")
        add_library(${name} INTERFACE)
        target_include_directories(${name} SYSTEM INTERFACE ${pc_${name}_INCLUDE_DIRS})
        target_link_libraries(${name} INTERFACE ${pc_${name}_LINK_LIBRARIES})
        foreach(flag IN LISTS pc_${name}_CFLAGS_OTHER)
            if(flag MATCHES "-D(.*)")
                target_compile_definitions(${name} INTERFACE ${CMAKE_MATCH_1})
            endif()
        endforeach()
        if(NOT BUILD_SHARED_LIBS OR arg_PUBLIC)
            install(TARGETS ${name} EXPORT ${PROJECT_NAME}Targets)
        endif()
        set(${name}_FOUND TRUE PARENT_SCOPE)
        add_library(${PROJECT_NAME}::${name} ALIAS ${name})
    else()
        message(STATUS "Unable to find installed third-party library ${name}")
        set(${name}_FOUND FALSE PARENT_SCOPE)
    endif()
endfunction()

# open3d_find_package_3rdparty_library(name ...)
#
# Creates an interface library for a find_package dependency.
#
# The function will set ${name}_FOUND to TRUE or FALSE
# indicating whether or not the library could be found.
#
# Valid options:
#    PUBLIC
#        the library belongs to the public interface and must be installed
#    HEADER
#        the library headers belong to the public interface, but the library
#        itself is linked privately
#    REQUIRED
#        finding the package is required
#    QUIET
#        finding the package is quiet
#    PACKAGE <pkg>
#        the name of the queried package <pkg> forwarded to find_package()
#    PACKAGE_VERSION_VAR <pkg_version>
#        the variable <pkg_version> where to find the version of the queried package <pkg> find_package().
#        If not provided, PACKAGE_VERSION_VAR will default to <pkg>_VERSION.
#    TARGETS <target> [<target> ...]
#        the expected targets to be found in <pkg>
#    INCLUDE_DIRS
#        the expected include directory variable names to be found in <pkg>.
#        If <pkg> also defines targets, use them instead and pass them via TARGETS option.
#    LIBRARIES
#        the expected library variable names to be found in <pkg>.
#        If <pkg> also defines targets, use them instead and pass them via TARGETS option.
#
function(open3d_find_package_3rdparty_library name)
    cmake_parse_arguments(arg "PUBLIC;HEADER;REQUIRED;QUIET" "PACKAGE;PACKAGE_VERSION_VAR" "TARGETS;INCLUDE_DIRS;LIBRARIES" ${ARGN})
    if(arg_UNPARSED_ARGUMENTS)
        message(STATUS "Unparsed: ${arg_UNPARSED_ARGUMENTS}")
        message(FATAL_ERROR "Invalid syntax: open3d_find_package_3rdparty_library(${name} ${ARGN})")
    endif()
    if(NOT arg_PACKAGE)
        message(FATAL_ERROR "open3d_find_package_3rdparty_library: Expected value for argument PACKAGE")
    endif()
    if(NOT arg_PACKAGE_VERSION_VAR)
        set(arg_PACKAGE_VERSION_VAR "${arg_PACKAGE}_VERSION")
    endif()
    set(find_package_args "")
    if(arg_REQUIRED)
        list(APPEND find_package_args "REQUIRED")
    endif()
    if(arg_QUIET)
        list(APPEND find_package_args "QUIET")
    endif()
    find_package(${arg_PACKAGE} ${find_package_args})
    if(${arg_PACKAGE}_FOUND)
        message(STATUS "Using installed third-party library ${name} ${${arg_PACKAGE}_VERSION}")
        add_library(${name} INTERFACE)
        if(arg_TARGETS)
            foreach(target IN LISTS arg_TARGETS)
                if (TARGET ${target})
                    target_link_libraries(${name} INTERFACE ${target})
                else()
                    message(WARNING "Skipping undefined target ${target}")
                endif()
            endforeach()
        endif()
        if(arg_INCLUDE_DIRS)
            foreach(incl IN LISTS arg_INCLUDE_DIRS)
                target_include_directories(${name} INTERFACE ${${incl}})
            endforeach()
        endif()
        if(arg_LIBRARIES)
            foreach(lib IN LISTS arg_LIBRARIES)
                target_link_libraries(${name} INTERFACE ${${lib}})
            endforeach()
        endif()
        if(NOT BUILD_SHARED_LIBS OR arg_PUBLIC)
            install(TARGETS ${name} EXPORT ${PROJECT_NAME}Targets)
            # Ensure that imported targets will be found again.
            if(arg_TARGETS)
                list(APPEND Open3D_3RDPARTY_EXTERNAL_MODULES ${arg_PACKAGE})
                set(Open3D_3RDPARTY_EXTERNAL_MODULES ${Open3D_3RDPARTY_EXTERNAL_MODULES} PARENT_SCOPE)
            endif()
        endif()
        set(${name}_FOUND TRUE PARENT_SCOPE)
        set(${name}_VERSION ${${arg_PACKAGE_VERSION_VAR}} PARENT_SCOPE)
        add_library(${PROJECT_NAME}::${name} ALIAS ${name})
    else()
        message(STATUS "Unable to find installed third-party library ${name}")
        set(${name}_FOUND FALSE PARENT_SCOPE)
    endif()
endfunction()

# List of linker options for libOpen3D client binaries (eg: pybind) to hide Open3D 3rd
# party dependencies. Only needed with GCC, not AppleClang.
set(OPEN3D_HIDDEN_3RDPARTY_LINK_OPTIONS)

if (CMAKE_CXX_COMPILER_ID STREQUAL AppleClang)
    find_library(LexLIB libl.a)    # test archive in macOS
    if (LexLIB)
        include(CheckCXXSourceCompiles)
        set(CMAKE_REQUIRED_LINK_OPTIONS -load_hidden ${LexLIB})
        check_cxx_source_compiles("int main() {return 0;}" FLAG_load_hidden)
        unset(CMAKE_REQUIRED_LINK_OPTIONS)
    endif()
endif()
if (NOT FLAG_load_hidden)
    set(FLAG_load_hidden 0)
endif()

# open3d_import_3rdparty_library(name ...)
#
# Imports a third-party library that has been built independently in a sub project.
#
# Valid options:
#    PUBLIC
#        the library belongs to the public interface and must be installed
#    HEADER
#        the library headers belong to the public interface and will be
#        installed, but the library is linked privately.
#    INCLUDE_ALL
#        install all files in the include directories. Default is *.h, *.hpp
#    HIDDEN
#         Symbols from this library will not be exported to client code during
#         linking with Open3D. This is the opposite of the VISIBLE option in
#         open3d_build_3rdparty_library.  Prefer hiding symbols during building 3rd
#         party libraries, since this option is not supported by the MSVC linker.
#    INCLUDE_DIRS
#        the temporary location where the library headers have been installed.
#        Trailing slashes have the same meaning as with install(DIRECTORY).
#        If your include is "#include <x.hpp>" and the path of the file is
#        "/path/to/libx/x.hpp" then you need to pass "/path/to/libx/"
#        with the trailing "/". If you have "#include <libx/x.hpp>" then you
#        need to pass "/path/to/libx".
#    LIBRARIES
#        the built library name(s). It is assumed that the library is static.
#        If the library is PUBLIC, it will be renamed to Open3D_${name} at
#        install time to prevent name collisions in the install space.
#    LIB_DIR
#        the temporary location of the library. Defaults to
#        CMAKE_ARCHIVE_OUTPUT_DIRECTORY.
#    DEPENDS <target> [<target> ...]
#        targets on which <name> depends on and that must be built before.
#
function(open3d_import_3rdparty_library name)
    cmake_parse_arguments(arg "PUBLIC;HEADER;INCLUDE_ALL;HIDDEN" "LIB_DIR" "INCLUDE_DIRS;LIBRARIES;DEPENDS" ${ARGN})
    if(arg_UNPARSED_ARGUMENTS)
        message(STATUS "Unparsed: ${arg_UNPARSED_ARGUMENTS}")
        message(FATAL_ERROR "Invalid syntax: open3d_import_3rdparty_library(${name} ${ARGN})")
    endif()
    if(NOT arg_LIB_DIR)
        set(arg_LIB_DIR "${CMAKE_ARCHIVE_OUTPUT_DIRECTORY}")
    endif()
    add_library(${name} INTERFACE)
    if(arg_INCLUDE_DIRS)
        foreach(incl IN LISTS arg_INCLUDE_DIRS)
            if (incl MATCHES "(.*)/$")
                set(incl_path ${CMAKE_MATCH_1})
            else()
                get_filename_component(incl_path "${incl}" DIRECTORY)
            endif()
            target_include_directories(${name} SYSTEM INTERFACE $<BUILD_INTERFACE:${incl_path}>)
            if(arg_PUBLIC OR arg_HEADER)
                if(arg_INCLUDE_ALL)
                    install(DIRECTORY ${incl}
                        DESTINATION ${Open3D_INSTALL_INCLUDE_DIR}/open3d/3rdparty
                    )
                else()
                    install(DIRECTORY ${incl}
                        DESTINATION ${Open3D_INSTALL_INCLUDE_DIR}/open3d/3rdparty
                        FILES_MATCHING
                            PATTERN "*.h"
                            PATTERN "*.hpp"
                    )
                endif()
                target_include_directories(${name} INTERFACE $<INSTALL_INTERFACE:${Open3D_INSTALL_INCLUDE_DIR}/open3d/3rdparty>)
            endif()
        endforeach()
    endif()
    if(arg_LIBRARIES)
        list(LENGTH arg_LIBRARIES libcount)
        if(arg_HIDDEN AND NOT arg_PUBLIC AND NOT arg_HEADER)
            set(HIDDEN 1)
        else()
            set(HIDDEN 0)
        endif()
        foreach(arg_LIBRARY IN LISTS arg_LIBRARIES)
            set(library_filename ${CMAKE_STATIC_LIBRARY_PREFIX}${arg_LIBRARY}${CMAKE_STATIC_LIBRARY_SUFFIX})
            if(libcount EQUAL 1)
                set(installed_library_filename ${CMAKE_STATIC_LIBRARY_PREFIX}${PROJECT_NAME}_${name}${CMAKE_STATIC_LIBRARY_SUFFIX})
            else()
                set(installed_library_filename ${CMAKE_STATIC_LIBRARY_PREFIX}${PROJECT_NAME}_${name}_${arg_LIBRARY}${CMAKE_STATIC_LIBRARY_SUFFIX})
            endif()
            # Apple compiler ld
            target_link_libraries(${name} INTERFACE
                "$<BUILD_INTERFACE:$<$<AND:${HIDDEN},${FLAG_load_hidden}>:-load_hidden >${arg_LIB_DIR}/${library_filename}>")
            if(NOT BUILD_SHARED_LIBS OR arg_PUBLIC)
                install(FILES ${arg_LIB_DIR}/${library_filename}
                    DESTINATION ${Open3D_INSTALL_LIB_DIR}
                    RENAME ${installed_library_filename}
                )
                target_link_libraries(${name} INTERFACE $<INSTALL_INTERFACE:$<INSTALL_PREFIX>/${Open3D_INSTALL_LIB_DIR}/${installed_library_filename}>)
            endif()
            if (HIDDEN)
                # GNU compiler ld
                target_link_options(${name} INTERFACE
                    $<$<CXX_COMPILER_ID:GNU>:LINKER:--exclude-libs,${library_filename}>)
                list(APPEND OPEN3D_HIDDEN_3RDPARTY_LINK_OPTIONS $<$<CXX_COMPILER_ID:GNU>:LINKER:--exclude-libs,${library_filename}>)
                set(OPEN3D_HIDDEN_3RDPARTY_LINK_OPTIONS
                    ${OPEN3D_HIDDEN_3RDPARTY_LINK_OPTIONS} PARENT_SCOPE)
            endif()
        endforeach()
    endif()
    if(NOT BUILD_SHARED_LIBS OR arg_PUBLIC)
        install(TARGETS ${name} EXPORT ${PROJECT_NAME}Targets)
    endif()
    if(arg_DEPENDS)
        add_dependencies(${name} ${arg_DEPENDS})
    endif()
    add_library(${PROJECT_NAME}::${name} ALIAS ${name})
endfunction()

include(ProcessorCount)
ProcessorCount(NPROC)

# CUDAToolkit (required at this point for subsequent checks and targets)
if(BUILD_CUDA_MODULE)
    find_package(CUDAToolkit REQUIRED)
endif()

# Threads
open3d_find_package_3rdparty_library(3rdparty_threads
    REQUIRED
    PACKAGE Threads
    TARGETS Threads::Threads
)

# Assimp
if(USE_SYSTEM_ASSIMP)
    open3d_find_package_3rdparty_library(3rdparty_assimp
        PACKAGE assimp
        TARGETS assimp::assimp
    )
    if(NOT 3rdparty_assimp_FOUND)
        set(USE_SYSTEM_ASSIMP OFF)
    endif()
endif()
if(NOT USE_SYSTEM_ASSIMP)
    include(${Open3D_3RDPARTY_DIR}/assimp/assimp.cmake)
    open3d_import_3rdparty_library(3rdparty_assimp
        INCLUDE_DIRS ${ASSIMP_INCLUDE_DIR}
        LIB_DIR      ${ASSIMP_LIB_DIR}
        LIBRARIES    ${ASSIMP_LIBRARIES}
        DEPENDS      ext_assimp
    )
endif()
list(APPEND Open3D_3RDPARTY_PRIVATE_TARGETS Open3D::3rdparty_assimp)

# OpenMP
if(WITH_OPENMP)
    open3d_find_package_3rdparty_library(3rdparty_openmp
        PACKAGE OpenMP
        PACKAGE_VERSION_VAR OpenMP_CXX_VERSION
        TARGETS OpenMP::OpenMP_CXX
    )
    if(3rdparty_openmp_FOUND)
        message(STATUS "Building with OpenMP")
        list(APPEND Open3D_3RDPARTY_PRIVATE_TARGETS Open3D::3rdparty_openmp)
    endif()
endif()

# X11
if(UNIX AND NOT APPLE)
    open3d_find_package_3rdparty_library(3rdparty_x11
        QUIET
        PACKAGE X11
        TARGETS X11::X11
    )
endif()

# CUB (already included in CUDA 11.0+)
if(BUILD_CUDA_MODULE AND CUDAToolkit_VERSION VERSION_LESS "11.0")
    include(${Open3D_3RDPARTY_DIR}/cub/cub.cmake)
    open3d_import_3rdparty_library(3rdparty_cub
        INCLUDE_DIRS ${CUB_INCLUDE_DIRS}
        DEPENDS      ext_cub
    )
    list(APPEND Open3D_3RDPARTY_PRIVATE_TARGETS Open3D::3rdparty_cub)
endif()

# cutlass
if(BUILD_CUDA_MODULE)
    include(${Open3D_3RDPARTY_DIR}/cutlass/cutlass.cmake)
    open3d_import_3rdparty_library(3rdparty_cutlass
        INCLUDE_DIRS ${CUTLASS_INCLUDE_DIRS}
        DEPENDS      ext_cutlass
    )
    list(APPEND Open3D_3RDPARTY_PRIVATE_TARGETS Open3D::3rdparty_cutlass)
endif()

# Dirent
if(WIN32)
    open3d_build_3rdparty_library(3rdparty_dirent DIRECTORY dirent)
    list(APPEND Open3D_3RDPARTY_PRIVATE_TARGETS Open3D::3rdparty_dirent)
endif()

# Eigen3
if(USE_SYSTEM_EIGEN3)
    open3d_find_package_3rdparty_library(3rdparty_eigen3
        PUBLIC
        PACKAGE Eigen3
        TARGETS Eigen3::Eigen
    )
    if(NOT 3rdparty_eigen3_FOUND)
        set(USE_SYSTEM_EIGEN3 OFF)
    endif()
endif()
if(NOT USE_SYSTEM_EIGEN3)
    include(${Open3D_3RDPARTY_DIR}/eigen/eigen.cmake)
    open3d_import_3rdparty_library(3rdparty_eigen3
        PUBLIC
        INCLUDE_DIRS ${EIGEN_INCLUDE_DIRS}
        INCLUDE_ALL
        DEPENDS      ext_eigen
    )
endif()
list(APPEND Open3D_3RDPARTY_PUBLIC_TARGETS Open3D::3rdparty_eigen3)

# Nanoflann
if(USE_SYSTEM_NANOFLANN)
    open3d_find_package_3rdparty_library(3rdparty_nanoflann
        PACKAGE nanoflann
        TARGETS nanoflann::nanoflann
    )
    if(NOT 3rdparty_nanoflann_FOUND)
        set(USE_SYSTEM_NANOFLANN OFF)
    endif()
endif()
if(NOT USE_SYSTEM_NANOFLANN)
    include(${Open3D_3RDPARTY_DIR}/nanoflann/nanoflann.cmake)
    open3d_import_3rdparty_library(3rdparty_nanoflann
        INCLUDE_DIRS ${NANOFLANN_INCLUDE_DIRS}
        DEPENDS      ext_nanoflann
    )
endif()
list(APPEND Open3D_3RDPARTY_PRIVATE_TARGETS Open3D::3rdparty_nanoflann)

# GLEW
if(USE_SYSTEM_GLEW)
    open3d_find_package_3rdparty_library(3rdparty_glew
        HEADER
        PACKAGE GLEW
        TARGETS GLEW::GLEW
    )
    if(NOT 3rdparty_glew_FOUND)
        open3d_pkg_config_3rdparty_library(3rdparty_glew
            HEADER
            SEARCH_ARGS glew
        )
        if(NOT 3rdparty_glew_FOUND)
            set(USE_SYSTEM_GLEW OFF)
        endif()
    endif()
endif()
if(NOT USE_SYSTEM_GLEW)
    open3d_build_3rdparty_library(3rdparty_glew DIRECTORY glew
        HEADER
        SOURCES
            src/glew.c
        INCLUDE_DIRS
            include/
    )
    if(ENABLE_HEADLESS_RENDERING)
        target_compile_definitions(3rdparty_glew PUBLIC GLEW_OSMESA)
    endif()
    if(WIN32)
        target_compile_definitions(3rdparty_glew PUBLIC GLEW_STATIC)
    endif()
endif()
list(APPEND Open3D_3RDPARTY_HEADER_TARGETS Open3D::3rdparty_glew)

# GLFW
if(USE_SYSTEM_GLFW)
    open3d_find_package_3rdparty_library(3rdparty_glfw
        HEADER
        PACKAGE glfw3
        TARGETS glfw
    )
    if(NOT 3rdparty_glfw_FOUND)
        open3d_pkg_config_3rdparty_library(3rdparty_glfw
            HEADER
            SEARCH_ARGS glfw3
        )
        if(NOT 3rdparty_glfw_FOUND)
            set(USE_SYSTEM_GLFW OFF)
        endif()
    endif()
endif()
if(NOT USE_SYSTEM_GLFW)
    message(STATUS "Building library 3rdparty_glfw from source")
    add_subdirectory(${Open3D_3RDPARTY_DIR}/glfw)
    open3d_import_3rdparty_library(3rdparty_glfw
        HEADER
        INCLUDE_DIRS ${Open3D_3RDPARTY_DIR}/glfw/include/
        LIBRARIES    glfw3
        DEPENDS      glfw
    )
    target_link_libraries(3rdparty_glfw INTERFACE Open3D::3rdparty_threads)
    if(UNIX AND NOT APPLE)
        find_library(RT_LIBRARY rt)
        if(RT_LIBRARY)
            target_link_libraries(3rdparty_glfw INTERFACE ${RT_LIBRARY})
        endif()
        find_library(MATH_LIBRARY m)
        if(MATH_LIBRARY)
            target_link_libraries(3rdparty_glfw INTERFACE ${MATH_LIBRARY})
        endif()
        if(CMAKE_DL_LIBS)
            target_link_libraries(3rdparty_glfw INTERFACE ${CMAKE_DL_LIBS})
        endif()
    endif()
    if(APPLE)
        find_library(COCOA_FRAMEWORK Cocoa)
        find_library(IOKIT_FRAMEWORK IOKit)
        find_library(CORE_FOUNDATION_FRAMEWORK CoreFoundation)
        find_library(CORE_VIDEO_FRAMEWORK CoreVideo)
        target_link_libraries(3rdparty_glfw INTERFACE
            ${COCOA_FRAMEWORK}
            ${IOKIT_FRAMEWORK}
            ${CORE_FOUNDATION_FRAMEWORK}
            ${CORE_VIDEO_FRAMEWORK}
        )
    endif()
    if(WIN32)
        target_link_libraries(3rdparty_glfw INTERFACE gdi32)
    endif()
endif()
if(TARGET Open3D::3rdparty_x11)
    target_link_libraries(3rdparty_glfw INTERFACE Open3D::3rdparty_x11)
endif()
list(APPEND Open3D_3RDPARTY_HEADER_TARGETS Open3D::3rdparty_glfw)

# TurboJPEG
if(USE_SYSTEM_JPEG AND BUILD_AZURE_KINECT)
    open3d_pkg_config_3rdparty_library(3rdparty_turbojpeg
        SEARCH_ARGS turbojpeg
    )
    if(NOT 3rdparty_turbojpeg_FOUND)
        message(STATUS "Azure Kinect driver needs TurboJPEG API")
        set(USE_SYSTEM_JPEG OFF)
    endif()
endif()

# JPEG
if(USE_SYSTEM_JPEG)
    open3d_find_package_3rdparty_library(3rdparty_jpeg
        PACKAGE JPEG
        TARGETS JPEG::JPEG
    )
    if(3rdparty_jpeg_FOUND)
        if(TARGET Open3D::3rdparty_turbojpeg)
            list(APPEND Open3D_3RDPARTY_PRIVATE_TARGETS Open3D::3rdparty_turbojpeg)
        endif()
    else()
        set(USE_SYSTEM_JPEG OFF)
    endif()
endif()
if(NOT USE_SYSTEM_JPEG)
    message(STATUS "Building third-party library JPEG from source")
    include(${Open3D_3RDPARTY_DIR}/libjpeg-turbo/libjpeg-turbo.cmake)
    open3d_import_3rdparty_library(3rdparty_jpeg
        INCLUDE_DIRS ${JPEG_TURBO_INCLUDE_DIRS}
        LIB_DIR      ${JPEG_TURBO_LIB_DIR}
        LIBRARIES    ${JPEG_TURBO_LIBRARIES}
        DEPENDS      ext_turbojpeg
    )
endif()
list(APPEND Open3D_3RDPARTY_PRIVATE_TARGETS Open3D::3rdparty_jpeg)

# jsoncpp
if(USE_SYSTEM_JSONCPP)
    open3d_find_package_3rdparty_library(3rdparty_jsoncpp
        PACKAGE jsoncpp
        TARGETS jsoncpp_lib
    )
    if(NOT 3rdparty_jsoncpp_FOUND)
        set(USE_SYSTEM_JSONCPP OFF)
    endif()
endif()
if(NOT USE_SYSTEM_JSONCPP)
    include(${Open3D_3RDPARTY_DIR}/jsoncpp/jsoncpp.cmake)
    open3d_import_3rdparty_library(3rdparty_jsoncpp
        INCLUDE_DIRS ${JSONCPP_INCLUDE_DIRS}
        LIB_DIR      ${JSONCPP_LIB_DIR}
        LIBRARIES    ${JSONCPP_LIBRARIES}
        DEPENDS      ext_jsoncpp
    )
endif()
list(APPEND Open3D_3RDPARTY_PRIVATE_TARGETS Open3D::3rdparty_jsoncpp)

# liblzf
if(USE_SYSTEM_LIBLZF)
    open3d_find_package_3rdparty_library(3rdparty_liblzf
        PACKAGE liblzf
        TARGETS liblzf::liblzf
    )
    if(NOT 3rdparty_liblzf_FOUND)
        set(USE_SYSTEM_LIBLZF OFF)
    endif()
endif()
if(NOT USE_SYSTEM_LIBLZF)
    open3d_build_3rdparty_library(3rdparty_liblzf DIRECTORY liblzf
        SOURCES
            liblzf/lzf_c.c
            liblzf/lzf_d.c
    )
endif()
list(APPEND Open3D_3RDPARTY_PRIVATE_TARGETS Open3D::3rdparty_liblzf)

# tritriintersect
open3d_build_3rdparty_library(3rdparty_tritriintersect DIRECTORY tomasakeninemoeller
    INCLUDE_DIRS include/
)
list(APPEND Open3D_3RDPARTY_PRIVATE_TARGETS Open3D::3rdparty_tritriintersect)

# librealsense SDK
if (BUILD_LIBREALSENSE)
    if(USE_SYSTEM_LIBREALSENSE AND NOT GLIBCXX_USE_CXX11_ABI)
        # Turn off USE_SYSTEM_LIBREALSENSE.
        # Because it is affected by libraries built with different CXX ABIs.
        # See details: https://github.com/isl-org/Open3D/pull/2876
        message(STATUS "Set USE_SYSTEM_LIBREALSENSE=OFF, because GLIBCXX_USE_CXX11_ABI is OFF.")
        set(USE_SYSTEM_LIBREALSENSE OFF)
    endif()
    if(USE_SYSTEM_LIBREALSENSE)
        open3d_find_package_3rdparty_library(3rdparty_librealsense
            PACKAGE realsense2
            TARGETS realsense2::realsense2
        )
        if(NOT 3rdparty_librealsense_FOUND)
            set(USE_SYSTEM_LIBREALSENSE OFF)
        endif()
    endif()
    if(NOT USE_SYSTEM_LIBREALSENSE)
        include(${Open3D_3RDPARTY_DIR}/librealsense/librealsense.cmake)
        open3d_import_3rdparty_library(3rdparty_librealsense
            INCLUDE_DIRS ${LIBREALSENSE_INCLUDE_DIR}
            LIBRARIES    ${LIBREALSENSE_LIBRARIES}
            LIB_DIR      ${LIBREALSENSE_LIB_DIR}
            DEPENDS      ext_librealsense
        )
        if (UNIX AND NOT APPLE)    # Ubuntu dependency: libudev-dev
            find_library(UDEV_LIBRARY udev REQUIRED
                DOC "Library provided by the deb package libudev-dev")
            target_link_libraries(3rdparty_librealsense INTERFACE ${UDEV_LIBRARY})
        endif()
    endif()
    list(APPEND Open3D_3RDPARTY_PRIVATE_TARGETS Open3D::3rdparty_librealsense)
endif()

# Curl
# - Curl should be linked before PNG, otherwise it will have undefined symbols.
# - openssl.cmake needs to be included before curl.cmake, for the
#   BORINGSSL_ROOT_DIR variable.
include(${Open3D_3RDPARTY_DIR}/boringssl/boringssl.cmake)
include(${Open3D_3RDPARTY_DIR}/curl/curl.cmake)
open3d_import_3rdparty_library(3rdparty_curl
    INCLUDE_DIRS ${CURL_INCLUDE_DIRS}
    INCLUDE_ALL
    LIB_DIR      ${CURL_LIB_DIR}
    LIBRARIES    ${CURL_LIBRARIES}
    DEPENDS      ext_zlib ext_curl
)
if(APPLE)
    # Missing frameworks: https://stackoverflow.com/a/56157695/1255535
    # Link frameworks   : https://stackoverflow.com/a/18330634/1255535
    # Fixes error:
    # ```
    # Undefined symbols for architecture arm64:
    # "_SCDynamicStoreCopyProxies", referenced from:
    #     _Curl_resolv in libcurl.a(hostip.c.o)
    # ```
    # The "Foundation" framework is already linked by GLFW.
    target_link_libraries(3rdparty_curl INTERFACE "-framework SystemConfiguration")
endif()
list(APPEND Open3D_3RDPARTY_PRIVATE_TARGETS Open3D::3rdparty_curl)

# BoringSSL
open3d_import_3rdparty_library(3rdparty_openssl
    INCLUDE_DIRS ${BORINGSSL_INCLUDE_DIRS}
    INCLUDE_ALL
    INCLUDE_DIRS ${BORINGSSL_INCLUDE_DIRS}
    LIB_DIR      ${BORINGSSL_LIB_DIR}
    LIBRARIES    ${BORINGSSL_LIBRARIES}
    DEPENDS      ext_zlib ext_boringssl
)
list(APPEND Open3D_3RDPARTY_PRIVATE_TARGETS Open3D::3rdparty_openssl)

# PNG
if(USE_SYSTEM_PNG)
    # ZLIB::ZLIB is automatically included by the PNG package.
    open3d_find_package_3rdparty_library(3rdparty_png
        PACKAGE PNG
        PACKAGE_VERSION_VAR PNG_VERSION_STRING
        TARGETS PNG::PNG
    )
    if(NOT 3rdparty_png_FOUND)
        set(USE_SYSTEM_PNG OFF)
    endif()
endif()
if(NOT USE_SYSTEM_PNG)
    include(${Open3D_3RDPARTY_DIR}/zlib/zlib.cmake)
    open3d_import_3rdparty_library(3rdparty_zlib
        HIDDEN
        INCLUDE_DIRS ${ZLIB_INCLUDE_DIRS}
        LIB_DIR      ${ZLIB_LIB_DIR}
        LIBRARIES    ${ZLIB_LIBRARIES}
        DEPENDS      ext_zlib
    )

    include(${Open3D_3RDPARTY_DIR}/libpng/libpng.cmake)
    open3d_import_3rdparty_library(3rdparty_png
        INCLUDE_DIRS ${LIBPNG_INCLUDE_DIRS}
        LIB_DIR      ${LIBPNG_LIB_DIR}
        LIBRARIES    ${LIBPNG_LIBRARIES}
        DEPENDS      ext_libpng
    )
    add_dependencies(ext_libpng ext_zlib)
    target_link_libraries(3rdparty_png INTERFACE Open3D::3rdparty_zlib)
endif()
list(APPEND Open3D_3RDPARTY_PRIVATE_TARGETS Open3D::3rdparty_png)

# rply
open3d_build_3rdparty_library(3rdparty_rply DIRECTORY rply
    SOURCES
        rply/rply.c
    INCLUDE_DIRS
        rply/
)
list(APPEND Open3D_3RDPARTY_PRIVATE_TARGETS Open3D::3rdparty_rply)

# tinyfiledialogs
open3d_build_3rdparty_library(3rdparty_tinyfiledialogs DIRECTORY tinyfiledialogs
    SOURCES
        include/tinyfiledialogs/tinyfiledialogs.c
    INCLUDE_DIRS
        include/
)
list(APPEND Open3D_3RDPARTY_PRIVATE_TARGETS Open3D::3rdparty_tinyfiledialogs)

# tinygltf
if(USE_SYSTEM_TINYGLTF)
    open3d_find_package_3rdparty_library(3rdparty_tinygltf
        PACKAGE TinyGLTF
        TARGETS TinyGLTF::TinyGLTF
    )
    if(NOT 3rdparty_tinygltf_FOUND)
        set(USE_SYSTEM_TINYGLTF OFF)
    endif()
endif()
if(NOT USE_SYSTEM_TINYGLTF)
    include(${Open3D_3RDPARTY_DIR}/tinygltf/tinygltf.cmake)
    open3d_import_3rdparty_library(3rdparty_tinygltf
        INCLUDE_DIRS ${TINYGLTF_INCLUDE_DIRS}
        DEPENDS      ext_tinygltf
    )
    target_compile_definitions(3rdparty_tinygltf INTERFACE TINYGLTF_IMPLEMENTATION STB_IMAGE_IMPLEMENTATION STB_IMAGE_WRITE_IMPLEMENTATION)
endif()
list(APPEND Open3D_3RDPARTY_PRIVATE_TARGETS Open3D::3rdparty_tinygltf)

# tinyobjloader
if(USE_SYSTEM_TINYOBJLOADER)
    open3d_find_package_3rdparty_library(3rdparty_tinyobjloader
        PACKAGE tinyobjloader
        TARGETS tinyobjloader::tinyobjloader
    )
    if(NOT 3rdparty_tinyobjloader_FOUND)
        set(USE_SYSTEM_TINYOBJLOADER OFF)
    endif()
endif()
if(NOT USE_SYSTEM_TINYOBJLOADER)
    include(${Open3D_3RDPARTY_DIR}/tinyobjloader/tinyobjloader.cmake)
    open3d_import_3rdparty_library(3rdparty_tinyobjloader
        INCLUDE_DIRS ${TINYOBJLOADER_INCLUDE_DIRS}
        DEPENDS      ext_tinyobjloader
    )
    target_compile_definitions(3rdparty_tinyobjloader INTERFACE TINYOBJLOADER_IMPLEMENTATION)
endif()
list(APPEND Open3D_3RDPARTY_PRIVATE_TARGETS Open3D::3rdparty_tinyobjloader)

# Qhullcpp
if(USE_SYSTEM_QHULLCPP)
    open3d_find_package_3rdparty_library(3rdparty_qhullcpp
        PACKAGE Qhull
        TARGETS Qhull::qhullcpp Qhull::qhull_r
    )
    if(NOT 3rdparty_qhullcpp_FOUND)
        set(USE_SYSTEM_QHULLCPP OFF)
    endif()
endif()
if(NOT USE_SYSTEM_QHULLCPP)
    include(${Open3D_3RDPARTY_DIR}/qhull/qhull.cmake)
    open3d_build_3rdparty_library(3rdparty_qhull_r DIRECTORY ${QHULL_SOURCE_DIR}
        SOURCES
            src/libqhull_r/global_r.c
            src/libqhull_r/stat_r.c
            src/libqhull_r/geom2_r.c
            src/libqhull_r/poly2_r.c
            src/libqhull_r/merge_r.c
            src/libqhull_r/libqhull_r.c
            src/libqhull_r/geom_r.c
            src/libqhull_r/poly_r.c
            src/libqhull_r/qset_r.c
            src/libqhull_r/mem_r.c
            src/libqhull_r/random_r.c
            src/libqhull_r/usermem_r.c
            src/libqhull_r/userprintf_r.c
            src/libqhull_r/io_r.c
            src/libqhull_r/user_r.c
            src/libqhull_r/rboxlib_r.c
            src/libqhull_r/userprintf_rbox_r.c
        INCLUDE_DIRS
            src/
        DEPENDS
            ext_qhull
    )
    open3d_build_3rdparty_library(3rdparty_qhullcpp DIRECTORY ${QHULL_SOURCE_DIR}
        SOURCES
            src/libqhullcpp/Coordinates.cpp
            src/libqhullcpp/PointCoordinates.cpp
            src/libqhullcpp/Qhull.cpp
            src/libqhullcpp/QhullFacet.cpp
            src/libqhullcpp/QhullFacetList.cpp
            src/libqhullcpp/QhullFacetSet.cpp
            src/libqhullcpp/QhullHyperplane.cpp
            src/libqhullcpp/QhullPoint.cpp
            src/libqhullcpp/QhullPointSet.cpp
            src/libqhullcpp/QhullPoints.cpp
            src/libqhullcpp/QhullQh.cpp
            src/libqhullcpp/QhullRidge.cpp
            src/libqhullcpp/QhullSet.cpp
            src/libqhullcpp/QhullStat.cpp
            src/libqhullcpp/QhullVertex.cpp
            src/libqhullcpp/QhullVertexSet.cpp
            src/libqhullcpp/RboxPoints.cpp
            src/libqhullcpp/RoadError.cpp
            src/libqhullcpp/RoadLogEvent.cpp
        INCLUDE_DIRS
            src/
        DEPENDS
            ext_qhull
    )
    target_link_libraries(3rdparty_qhullcpp PRIVATE 3rdparty_qhull_r)
endif()
list(APPEND Open3D_3RDPARTY_PRIVATE_TARGETS Open3D::3rdparty_qhullcpp)

# fmt
if(USE_SYSTEM_FMT)
    open3d_find_package_3rdparty_library(3rdparty_fmt
        PUBLIC
        PACKAGE fmt
        TARGETS fmt::fmt
    )
    if(NOT 3rdparty_fmt_FOUND)
        set(USE_SYSTEM_FMT OFF)
    endif()
endif()
if(NOT USE_SYSTEM_FMT)
    include(${Open3D_3RDPARTY_DIR}/fmt/fmt.cmake)
    open3d_import_3rdparty_library(3rdparty_fmt
        HEADER
        INCLUDE_DIRS ${FMT_INCLUDE_DIRS}
        LIB_DIR      ${FMT_LIB_DIR}
        LIBRARIES    ${FMT_LIBRARIES}
        DEPENDS      ext_fmt
    )
    # FMT 6.0, newer versions may require different flags
    target_compile_definitions(3rdparty_fmt INTERFACE FMT_HEADER_ONLY=0)
    target_compile_definitions(3rdparty_fmt INTERFACE FMT_USE_WINDOWS_H=0)
    target_compile_definitions(3rdparty_fmt INTERFACE FMT_STRING_ALIAS=1)
endif()
list(APPEND Open3D_3RDPARTY_HEADER_TARGETS Open3D::3rdparty_fmt)

# Pybind11
if (BUILD_PYTHON_MODULE)
    if(USE_SYSTEM_PYBIND11)
        find_package(pybind11)
    endif()
    if (NOT USE_SYSTEM_PYBIND11 OR NOT TARGET pybind11::module)
        set(USE_SYSTEM_PYBIND11 OFF)
        include(${Open3D_3RDPARTY_DIR}/pybind11/pybind11.cmake)
        # pybind11 will automatically become available.
    endif()
endif()

# Azure Kinect
set(BUILD_AZURE_KINECT_COMMENT "//") # Set include header files in Open3D.h
if (BUILD_AZURE_KINECT)
    include(${Open3D_3RDPARTY_DIR}/azure_kinect/azure_kinect.cmake)
    open3d_import_3rdparty_library(3rdparty_k4a
        INCLUDE_DIRS ${K4A_INCLUDE_DIR}
        DEPENDS      ext_k4a
    )
    list(APPEND Open3D_3RDPARTY_PRIVATE_TARGETS Open3D::3rdparty_k4a)
endif()

# PoissonRecon
include(${Open3D_3RDPARTY_DIR}/possionrecon/possionrecon.cmake)
open3d_import_3rdparty_library(3rdparty_poisson
    INCLUDE_DIRS ${POISSON_INCLUDE_DIRS}
    DEPENDS      ext_poisson
)
list(APPEND Open3D_3RDPARTY_PRIVATE_TARGETS Open3D::3rdparty_poisson)

# Googletest
if (BUILD_UNIT_TESTS)
    if(USE_SYSTEM_GOOGLETEST)
        open3d_find_package_3rdparty_library(3rdparty_googletest
            PACKAGE GTest
            TARGETS GTest::gmock
        )
        if(NOT 3rdparty_googletest_FOUND)
            set(USE_SYSTEM_GOOGLETEST OFF)
        endif()
    endif()
    if(NOT USE_SYSTEM_GOOGLETEST)
        include(${Open3D_3RDPARTY_DIR}/googletest/googletest.cmake)
        open3d_build_3rdparty_library(3rdparty_googletest DIRECTORY ${GOOGLETEST_SOURCE_DIR}
            SOURCES
                googletest/src/gtest-all.cc
                googlemock/src/gmock-all.cc
            INCLUDE_DIRS
                googletest/include/
                googletest/
                googlemock/include/
                googlemock/
            DEPENDS
                ext_googletest
        )
    endif()
endif()

# Google benchmark
if (BUILD_BENCHMARKS)
    include(${Open3D_3RDPARTY_DIR}/benchmark/benchmark.cmake)
    # benchmark and benchmark_main will automatically become available.
endif()

# imgui
if(BUILD_GUI)
    if(USE_SYSTEM_IMGUI)
        open3d_find_package_3rdparty_library(3rdparty_imgui
            PACKAGE ImGui
            TARGETS ImGui::ImGui
        )
        if(NOT 3rdparty_imgui_FOUND)
            set(USE_SYSTEM_IMGUI OFF)
        endif()
    endif()
    if(NOT USE_SYSTEM_IMGUI)
        include(${Open3D_3RDPARTY_DIR}/imgui/imgui.cmake)
        open3d_build_3rdparty_library(3rdparty_imgui DIRECTORY ${IMGUI_SOURCE_DIR}
            SOURCES
                imgui_demo.cpp
                imgui_draw.cpp
                imgui_widgets.cpp
                imgui.cpp
            DEPENDS
                ext_imgui
        )
    endif()
    list(APPEND Open3D_3RDPARTY_PRIVATE_TARGETS Open3D::3rdparty_imgui)
endif()

# Filament
if(BUILD_GUI)
    if(USE_SYSTEM_FILAMENT)
        open3d_find_package_3rdparty_library(3rdparty_filament
            PACKAGE filament
            TARGETS filament::filament filament::geometry filament::image
        )
        if(3rdparty_filament_FOUND)
            set(FILAMENT_MATC "/usr/bin/matc")
        else()
            set(USE_SYSTEM_FILAMENT OFF)
        endif()
    endif()
    if(NOT USE_SYSTEM_FILAMENT)
    set(FILAMENT_RUNTIME_VER "")
    if(BUILD_FILAMENT_FROM_SOURCE)
        message(STATUS "Building third-party library Filament from source")
        if(MSVC OR (CMAKE_C_COMPILER_ID MATCHES ".*Clang" AND
            CMAKE_CXX_COMPILER_ID MATCHES ".*Clang"
            AND CMAKE_CXX_COMPILER_VERSION VERSION_GREATER_EQUAL 7))
            set(FILAMENT_C_COMPILER "${CMAKE_C_COMPILER}")
            set(FILAMENT_CXX_COMPILER "${CMAKE_CXX_COMPILER}")
        else()
            message(STATUS "Filament can only be built with Clang >= 7")
            # First, check default version, because the user may have configured
            # a particular version as default for a reason.
            find_program(CLANG_DEFAULT_CC NAMES clang)
            find_program(CLANG_DEFAULT_CXX NAMES clang++)
            if(CLANG_DEFAULT_CC AND CLANG_DEFAULT_CXX)
                execute_process(COMMAND ${CLANG_DEFAULT_CXX} --version OUTPUT_VARIABLE clang_version)
                if(clang_version MATCHES "clang version ([0-9]+)")
                    if (CMAKE_MATCH_1 GREATER_EQUAL 7)
                        message(STATUS "Using ${CLANG_DEFAULT_CXX} to build Filament")
                        set(FILAMENT_C_COMPILER "${CLANG_DEFAULT_CC}")
                        set(FILAMENT_CXX_COMPILER "${CLANG_DEFAULT_CXX}")
                    endif()
                endif()
            endif()
            # If the default version is not sufficient, look for some specific versions
            if(NOT FILAMENT_C_COMPILER OR NOT FILAMENT_CXX_COMPILER)
                find_program(CLANG_VERSIONED_CC NAMES clang-12 clang-11 clang-10 clang-9 clang-8 clang-7)
                find_program(CLANG_VERSIONED_CXX NAMES clang++-12 clang++11 clang++-10 clang++-9 clang++-8 clang++-7)
                if (CLANG_VERSIONED_CC AND CLANG_VERSIONED_CXX)
                    set(FILAMENT_C_COMPILER "${CLANG_VERSIONED_CC}")
                    set(FILAMENT_CXX_COMPILER "${CLANG_VERSIONED_CXX}")
                    message(STATUS "Using ${CLANG_VERSIONED_CXX} to build Filament")
                else()
                    message(FATAL_ERROR "Need Clang >= 7 to compile Filament from source")
                endif()
            endif()
        endif()
        if (UNIX AND NOT APPLE)
            # Find corresponding libc++ and libc++abi libraries. On Ubuntu, clang
            # libraries are located at /usr/lib/llvm-{version}/lib, and the default
            # version will have a sybolic link at /usr/lib/x86_64-linux-gnu/ or
            # /usr/lib/aarch64-linux-gnu.
            # For aarch64, the symbolic link path may not work for CMake's
            # find_library. Therefore, when compiling Filament from source, we
            # explicitly find the corresponidng path based on the clang version.
            execute_process(COMMAND ${FILAMENT_CXX_COMPILER} --version OUTPUT_VARIABLE clang_version)
            if(clang_version MATCHES "clang version ([0-9]+)")
                set(CLANG_LIBDIR "/usr/lib/llvm-${CMAKE_MATCH_1}/lib")
            endif()
        endif()
        include(${Open3D_3RDPARTY_DIR}/filament/filament_build.cmake)
    else()
        message(STATUS "Using prebuilt third-party library Filament")
        include(${Open3D_3RDPARTY_DIR}/filament/filament_download.cmake)
        # Set lib directory for filament v1.9.9 on Windows.
        # Assume newer version if FILAMENT_PRECOMPILED_ROOT is set.
        if (WIN32 AND NOT FILAMENT_PRECOMPILED_ROOT)
            if (STATIC_WINDOWS_RUNTIME)
                set(FILAMENT_RUNTIME_VER "x86_64/mt$<$<CONFIG:DEBUG>:d>")
            else()
                set(FILAMENT_RUNTIME_VER "x86_64/md$<$<CONFIG:DEBUG>:d>")
            endif()
        endif()
    endif()
    if (APPLE)
        if (APPLE_AARCH64)
            set(FILAMENT_RUNTIME_VER arm64)
        else()
            set(FILAMENT_RUNTIME_VER x86_64)
        endif()
    endif()
    open3d_import_3rdparty_library(3rdparty_filament
        HEADER
        INCLUDE_DIRS ${FILAMENT_ROOT}/include/
        LIB_DIR ${FILAMENT_ROOT}/lib/${FILAMENT_RUNTIME_VER}
        LIBRARIES ${filament_LIBRARIES}
        DEPENDS ext_filament
    )
    set(FILAMENT_MATC "${FILAMENT_ROOT}/bin/matc")
    target_link_libraries(3rdparty_filament INTERFACE Open3D::3rdparty_threads ${CMAKE_DL_LIBS})
    if(UNIX AND NOT APPLE)
        # Find CLANG_LIBDIR if it is not defined. Mutiple paths will be searched.
        if (NOT CLANG_LIBDIR)
            find_library(CPPABI_LIBRARY c++abi PATH_SUFFIXES
                         llvm-12/lib llvm-11/lib llvm-10/lib llvm-9/lib llvm-8/lib llvm-7/lib
                         REQUIRED)
            get_filename_component(CLANG_LIBDIR ${CPPABI_LIBRARY} DIRECTORY)
        endif()
        # Find clang libraries at the exact path ${CLANG_LIBDIR}.
        find_library(CPP_LIBRARY    c++    PATHS ${CLANG_LIBDIR} REQUIRED NO_DEFAULT_PATH)
        find_library(CPPABI_LIBRARY c++abi PATHS ${CLANG_LIBDIR} REQUIRED NO_DEFAULT_PATH)
        # Ensure that libstdc++ gets linked first
        target_link_libraries(3rdparty_filament INTERFACE -lstdc++
                              ${CPP_LIBRARY} ${CPPABI_LIBRARY})
        message(STATUS "CLANG_LIBDIR: ${CLANG_LIBDIR}")
        message(STATUS "CPP_LIBRARY: ${CPP_LIBRARY}")
        message(STATUS "CPPABI_LIBRARY: ${CPPABI_LIBRARY}")
    endif()
    if (APPLE)
        find_library(CORE_VIDEO CoreVideo)
        find_library(QUARTZ_CORE QuartzCore)
        find_library(OPENGL_LIBRARY OpenGL)
        find_library(METAL_LIBRARY Metal)
        find_library(APPKIT_LIBRARY AppKit)
        target_link_libraries(3rdparty_filament INTERFACE ${CORE_VIDEO} ${QUARTZ_CORE} ${OPENGL_LIBRARY} ${METAL_LIBRARY} ${APPKIT_LIBRARY})
        target_link_options(3rdparty_filament INTERFACE "-fobjc-link-runtime")
    endif()
    endif()
    list(APPEND Open3D_3RDPARTY_HEADER_TARGETS Open3D::3rdparty_filament)
endif()

# Headless rendering
if (ENABLE_HEADLESS_RENDERING)
    open3d_find_package_3rdparty_library(3rdparty_opengl
        REQUIRED
        PACKAGE OSMesa
        INCLUDE_DIRS OSMESA_INCLUDE_DIR
        LIBRARIES OSMESA_LIBRARY
    )
else()
    open3d_find_package_3rdparty_library(3rdparty_opengl
        PACKAGE OpenGL
        TARGETS OpenGL::GL
    )
    set(USE_SYSTEM_OPENGL ON)
endif()
list(APPEND Open3D_3RDPARTY_HEADER_TARGETS Open3D::3rdparty_opengl)

# RPC interface
# zeromq
if(USE_SYSTEM_ZEROMQ)
    open3d_pkg_config_3rdparty_library(3rdparty_zeromq SEARCH_ARGS libzmq)
    if(NOT 3rdparty_zeromq_FOUND)
        set(USE_USE_SYSTEM_ZEROMQ OFF)
    endif()
endif()
if(NOT USE_SYSTEM_ZEROMQ)
    include(${Open3D_3RDPARTY_DIR}/zeromq/zeromq_build.cmake)
    open3d_import_3rdparty_library(3rdparty_zeromq
        HIDDEN
        INCLUDE_DIRS ${ZEROMQ_INCLUDE_DIRS}
        LIB_DIR      ${ZEROMQ_LIB_DIR}
        LIBRARIES    ${ZEROMQ_LIBRARIES}
        DEPENDS      ext_zeromq ext_cppzmq
    )
endif()
list(APPEND Open3D_3RDPARTY_PRIVATE_TARGETS Open3D::3rdparty_zeromq)
if(DEFINED ZEROMQ_ADDITIONAL_LIBS)
    list(APPEND Open3D_3RDPARTY_PRIVATE_TARGETS ${ZEROMQ_ADDITIONAL_LIBS})
endif()

# msgpack
if(USE_SYSTEM_MSGPACK)
    open3d_find_package_3rdparty_library(3rdparty_msgpack
        PACKAGE msgpack
        TARGETS msgpackc
    )
    if(NOT 3rdparty_msgpack_FOUND)
        set(USE_SYSTEM_MSGPACK OFF)
    endif()
endif()
if(NOT USE_SYSTEM_MSGPACK)
    include(${Open3D_3RDPARTY_DIR}/msgpack/msgpack_build.cmake)
    open3d_import_3rdparty_library(3rdparty_msgpack
        INCLUDE_DIRS ${MSGPACK_INCLUDE_DIRS}
        DEPENDS      ext_msgpack-c
    )
endif()
list(APPEND Open3D_3RDPARTY_PRIVATE_TARGETS Open3D::3rdparty_msgpack)

<<<<<<< HEAD
if (OPEN3D_USE_ONEAPI)
    # DPC++ (compile and link flags only)
    add_library(SYCL INTERFACE)
    target_compile_options(SYCL INTERFACE
        $<$<AND:$<CXX_COMPILER_ID:IntelLLVM>,$<NOT:$<COMPILE_LANGUAGE:ISPC>>>:-fsycl -fsycl-unnamed-lambda>)
    target_link_libraries(SYCL INTERFACE
        $<$<AND:$<CXX_COMPILER_ID:IntelLLVM>,$<NOT:$<LINK_LANGUAGE:ISPC>>>:sycl -fsycl>)
    if(NOT BUILD_SHARED_LIBS OR arg_PUBLIC)
        install(TARGETS SYCL EXPORT Open3DTargets)
    endif()
    add_library(Open3D::SYCL ALIAS SYCL)
    list(APPEND Open3D_3RDPARTY_PRIVATE_TARGETS Open3D::SYCL)

    # oneTBB
    list(APPEND CMAKE_MODULE_PATH /opt/intel/oneapi/tbb/latest/lib/cmake/tbb)
    open3d_find_package_3rdparty_library(3rdparty_tbb
        PACKAGE TBB
        TARGETS TBB::tbb TBB::tbbmalloc TBB::tbbmalloc_proxy
    )
    list(APPEND Open3D_3RDPARTY_PRIVATE_TARGETS Open3D::3rdparty_tbb)

    # oneDPL
    list(APPEND CMAKE_MODULE_PATH /opt/intel/oneapi/dpl/latest/lib/cmake/oneDPL)
    open3d_find_package_3rdparty_library(3rdparty_onedpl
        PACKAGE oneDPL
        TARGETS oneDPL
    )
    target_compile_definitions(3rdparty_onedpl INTERFACE _GLIBCXX_USE_TBB_PAR_BACKEND=0)
    target_compile_definitions(3rdparty_onedpl INTERFACE PSTL_USE_PARALLEL_POLICIES=0)
    list(APPEND Open3D_3RDPARTY_PRIVATE_TARGETS Open3D::3rdparty_onedpl)

    # oneMKL
    set(MKL_THREADING tbb_thread)
    list(APPEND CMAKE_MODULE_PATH /opt/intel/oneapi/mkl/latest/lib/cmake/mkl)
    open3d_find_package_3rdparty_library(3rdparty_mkl
        PACKAGE MKL
        TARGETS MKL::mkl_intel_ilp64 MKL::mkl_core MKL::mkl_tbb_thread
        INCLUDE_DIRS MKL_INCLUDE
    )
    list(APPEND Open3D_3RDPARTY_PRIVATE_TARGETS Open3D::3rdparty_mkl)
else() # OPEN3D_USE_ONEAPI
    # TBB
=======
# TBB
if(USE_SYSTEM_TBB)
    open3d_find_package_3rdparty_library(3rdparty_tbb
        PACKAGE TBB
        TARGETS TBB::tbb
    )
    if(NOT 3rdparty_tbb_FOUND)
        set(USE_SYSTEM_TBB OFF)
    endif()
endif()
if(NOT USE_SYSTEM_TBB)
>>>>>>> 2520323e
    include(${Open3D_3RDPARTY_DIR}/mkl/tbb.cmake)
    open3d_import_3rdparty_library(3rdparty_tbb
        INCLUDE_DIRS ${STATIC_TBB_INCLUDE_DIR}
        LIB_DIR      ${STATIC_TBB_LIB_DIR}
        LIBRARIES    ${STATIC_TBB_LIBRARIES}
        DEPENDS      ext_tbb
    )
<<<<<<< HEAD
    list(APPEND Open3D_3RDPARTY_PRIVATE_TARGETS Open3D::3rdparty_tbb)

    # parallelstl
    include(${Open3D_3RDPARTY_DIR}/parallelstl/parallelstl.cmake)
    open3d_import_3rdparty_library(3rdparty_parallelstl
        PUBLIC
        INCLUDE_DIRS ${PARALLELSTL_INCLUDE_DIRS}
        INCLUDE_ALL
        DEPENDS      ext_parallelstl
    )
    list(APPEND Open3D_3RDPARTY_PUBLIC_TARGETS Open3D::3rdparty_parallelstl)

    # MKL/BLAS
    if(USE_BLAS)
        find_package(BLAS)
        find_package(LAPACK)
        find_package(LAPACKE)
        if(BLAS_FOUND AND LAPACK_FOUND AND LAPACKE_FOUND)
            message(STATUS "Using system BLAS/LAPACK")
            # OpenBLAS/LAPACK/LAPACKE are shared libraries. This is uncommon for
            # Open3D. When building with this option, the Python wheel is less
            # portable as it depends on the external shared libraries.
            list(APPEND Open3D_3RDPARTY_PRIVATE_TARGETS
                ${BLAS_LIBRARIES}
                ${LAPACK_LIBRARIES}
                ${LAPACKE_LIBRARIES}
            )
        else()
            # Install gfortran first for compiling OpenBLAS/Lapack from source.
            message(STATUS "Building OpenBLAS with LAPACK from source")
            set(BLAS_BUILD_FROM_SOURCE ON)

            include(${Open3D_3RDPARTY_DIR}/openblas/openblas.cmake)
            open3d_import_3rdparty_library(3rdparty_blas
                HIDDEN
                INCLUDE_DIRS ${OPENBLAS_INCLUDE_DIR}
                LIB_DIR      ${OPENBLAS_LIB_DIR}
                LIBRARIES    ${OPENBLAS_LIBRARIES}
                DEPENDS      ext_openblas
            )
            target_link_libraries(3rdparty_blas INTERFACE Threads::Threads gfortran)
            list(APPEND Open3D_3RDPARTY_PRIVATE_TARGETS Open3D::3rdparty_blas)
        endif()
    else()
        include(${Open3D_3RDPARTY_DIR}/mkl/mkl.cmake)
        # MKL, cuSOLVER, cuBLAS
        # We link MKL statically. For MKL link flags, refer to:
        # https://software.intel.com/content/www/us/en/develop/articles/intel-mkl-link-line-advisor.html
        message(STATUS "Using MKL to support BLAS and LAPACK functionalities.")
        open3d_import_3rdparty_library(3rdparty_blas
            HIDDEN
            INCLUDE_DIRS ${STATIC_MKL_INCLUDE_DIR}
            LIB_DIR      ${STATIC_MKL_LIB_DIR}
            LIBRARIES    ${STATIC_MKL_LIBRARIES}
            DEPENDS      ext_tbb ext_mkl_include ext_mkl
        )
        if(UNIX)
            target_compile_options(3rdparty_blas INTERFACE "$<$<COMPILE_LANGUAGE:CXX>:-m64>")
            target_link_libraries(3rdparty_blas INTERFACE Open3D::3rdparty_threads ${CMAKE_DL_LIBS})
        endif()
        target_compile_definitions(3rdparty_blas INTERFACE "$<$<COMPILE_LANGUAGE:CXX>:MKL_ILP64>")
        list(APPEND Open3D_3RDPARTY_PRIVATE_TARGETS Open3D::3rdparty_blas)
    endif()

endif() # OPEN3D_USE_ONEAPI
=======
endif()
list(APPEND Open3D_3RDPARTY_PRIVATE_TARGETS Open3D::3rdparty_tbb)

# parallelstl
include(${Open3D_3RDPARTY_DIR}/parallelstl/parallelstl.cmake)
open3d_import_3rdparty_library(3rdparty_parallelstl
    PUBLIC
    INCLUDE_DIRS ${PARALLELSTL_INCLUDE_DIRS}
    INCLUDE_ALL
    DEPENDS      ext_parallelstl
)
list(APPEND Open3D_3RDPARTY_PUBLIC_TARGETS Open3D::3rdparty_parallelstl)
>>>>>>> 2520323e


<<<<<<< HEAD
=======
# MKL/BLAS
if(USE_BLAS)
    if (USE_SYSTEM_BLAS)
        find_package(BLAS)
        find_package(LAPACK)
        find_package(LAPACKE)
        if(BLAS_FOUND AND LAPACK_FOUND AND LAPACKE_FOUND)
            message(STATUS "System BLAS/LAPACK/LAPACKE found.")
            list(APPEND Open3D_3RDPARTY_PRIVATE_TARGETS
                ${BLAS_LIBRARIES}
                ${LAPACK_LIBRARIES}
                ${LAPACKE_LIBRARIES}
            )
        else()
            message(STATUS "System BLAS/LAPACK/LAPACKE not found, setting USE_SYSTEM_BLAS=OFF.")
            set(USE_SYSTEM_BLAS OFF)
        endif()
    endif()

    if (NOT USE_SYSTEM_BLAS)
        # Install gfortran first for compiling OpenBLAS/Lapack from source.
        message(STATUS "Building OpenBLAS with LAPACK from source")

        find_program(gfortran_bin "gfortran")
        if (gfortran_bin)
            message(STATUS "gfortran found at ${gfortran}")
        else()
            message(FATAL_ERROR "gfortran is required to compile LAPACK from source. "
                                "On Ubuntu, please install by `apt install gfortran`. "
                                "On macOS, please install by `brew install gfortran`. ")
        endif()

        include(${Open3D_3RDPARTY_DIR}/openblas/openblas.cmake)
        open3d_import_3rdparty_library(3rdparty_blas
            HIDDEN
            INCLUDE_DIRS ${OPENBLAS_INCLUDE_DIR}
            LIB_DIR      ${OPENBLAS_LIB_DIR}
            LIBRARIES    ${OPENBLAS_LIBRARIES}
            DEPENDS      ext_openblas
        )
        # Get gfortran library search directories.
        execute_process(COMMAND ${gfortran_bin} -print-search-dirs
            OUTPUT_VARIABLE gfortran_search_dirs
            RESULT_VARIABLE RET
            OUTPUT_STRIP_TRAILING_WHITESPACE
        )
        if(RET AND NOT RET EQUAL 0)
            message(FATAL_ERROR "Failed to run `${gfortran_bin} -print-search-dirs`")
        endif()

        # Parse gfortran library search directories into CMake list.
        string(REGEX MATCH "libraries: =(.*)" match_result ${gfortran_search_dirs})
        if (match_result)
            string(REPLACE ":" ";" gfortran_lib_dirs ${CMAKE_MATCH_1})
        else()
            message(FATAL_ERROR "Failed to parse gfortran_search_dirs: ${gfortran_search_dirs}")
        endif()

        if(LINUX_AARCH64 OR APPLE_AARCH64)
            # Find libgfortran.a and libgcc.a inside the gfortran library search
            # directories. This ensures that the library matches the compiler.
            # On ARM64 Ubuntu and ARM64 macOS, libgfortran.a is compiled with `-fPIC`.
            find_library(gfortran_lib NAMES libgfortran.a PATHS ${gfortran_lib_dirs} REQUIRED)
            find_library(gcc_lib      NAMES libgcc.a      PATHS ${gfortran_lib_dirs} REQUIRED)
            target_link_libraries(3rdparty_blas INTERFACE
                ${gfortran_lib}
                ${gcc_lib}
            )
            if(APPLE_AARCH64)
                # Suppress Apple compiler warnigns.
                target_link_options(3rdparty_blas INTERFACE "-Wl,-no_compact_unwind")
            endif()
        elseif(UNIX AND NOT APPLE)
            # On Ubuntu 20.04 x86-64, libgfortran.a is not compiled with `-fPIC`.
            # The temporary solution is to link the shared library libgfortran.so.
            # If we distribute a Python wheel, the user's system will also need
            # to have libgfortran.so preinstalled.
            #
            # If you have to link libgfortran.a statically
            # - Read https://gcc.gnu.org/wiki/InstallingGCC
            # - Run `gfortran --version`, e.g. you get 9.3.0
            # - Checkout gcc source code to the corresponding version
            # - Configure with
            #   ${PWD}/../gcc/configure --prefix=${HOME}/gcc-9.3.0 \
            #                           --enable-languages=c,c++,fortran \
            #                           --with-pic --disable-multilib
            # - make install -j$(nproc) # This will take a while
            # - Change this cmake file to libgfortran.a statically.
            # - Link
            #   - libgfortran.a
            #   - libgcc.a
            #   - libquadmath.a
            target_link_libraries(3rdparty_blas INTERFACE gfortran)
        endif()
        list(APPEND Open3D_3RDPARTY_PRIVATE_TARGETS Open3D::3rdparty_blas)
    endif()
else()
    include(${Open3D_3RDPARTY_DIR}/mkl/mkl.cmake)
    # MKL, cuSOLVER, cuBLAS
    # We link MKL statically. For MKL link flags, refer to:
    # https://software.intel.com/content/www/us/en/develop/articles/intel-mkl-link-line-advisor.html
    message(STATUS "Using MKL to support BLAS and LAPACK functionalities.")
    open3d_import_3rdparty_library(3rdparty_blas
        HIDDEN
        INCLUDE_DIRS ${STATIC_MKL_INCLUDE_DIR}
        LIB_DIR      ${STATIC_MKL_LIB_DIR}
        LIBRARIES    ${STATIC_MKL_LIBRARIES}
        DEPENDS      ext_tbb ext_mkl_include ext_mkl
    )
    if(UNIX)
        target_compile_options(3rdparty_blas INTERFACE "$<$<COMPILE_LANGUAGE:CXX>:-m64>")
        target_link_libraries(3rdparty_blas INTERFACE Open3D::3rdparty_threads ${CMAKE_DL_LIBS})
    endif()
    target_compile_definitions(3rdparty_blas INTERFACE "$<$<COMPILE_LANGUAGE:CXX>:MKL_ILP64>")
    list(APPEND Open3D_3RDPARTY_PRIVATE_TARGETS Open3D::3rdparty_blas)
endif()

>>>>>>> 2520323e
# cuBLAS
if(BUILD_CUDA_MODULE)
    if(WIN32)
        # Nvidia does not provide static libraries for Windows. We don't release
        # pip wheels for Windows with CUDA support at the moment. For the pip
        # wheels to support CUDA on Windows out-of-the-box, we need to either
        # ship the CUDA toolkit with the wheel (e.g. PyTorch can make use of the
        # cudatoolkit conda package), or have a mechanism to locate the CUDA
        # toolkit from the system.
        list(APPEND Open3D_3RDPARTY_PRIVATE_TARGETS CUDA::cusolver CUDA::cublas)
    else()
        # CMake docs   : https://cmake.org/cmake/help/latest/module/FindCUDAToolkit.html
        # cusolver 11.0: https://docs.nvidia.com/cuda/archive/11.0/cusolver/index.html#static-link-lapack
        # cublas   11.0: https://docs.nvidia.com/cuda/archive/11.0/cublas/index.html#static-library
        # The link order below is important. Theoretically we should use
        # open3d_find_package_3rdparty_library, but we have to insert
        # liblapack_static.a in the middle of the targets.
        add_library(3rdparty_cublas INTERFACE)
        target_link_libraries(3rdparty_cublas INTERFACE
            CUDA::cusolver_static
            ${CUDAToolkit_LIBRARY_DIR}/liblapack_static.a
            CUDA::cusparse_static
            CUDA::cublas_static
            CUDA::cublasLt_static
            CUDA::culibos
        )
        if(NOT BUILD_SHARED_LIBS)
            # Listed in ${CMAKE_INSTALL_PREFIX}/lib/cmake/Open3D/Open3DTargets.cmake.
            install(TARGETS 3rdparty_cublas EXPORT Open3DTargets)
            list(APPEND Open3D_3RDPARTY_EXTERNAL_MODULES "CUDAToolkit")
        endif()
        add_library(Open3D::3rdparty_cublas ALIAS 3rdparty_cublas)
        list(APPEND Open3D_3RDPARTY_PRIVATE_TARGETS Open3D::3rdparty_cublas)
    endif()
endif()

# NPP
if (BUILD_CUDA_MODULE)
    # NPP library list: https://docs.nvidia.com/cuda/npp/index.html
    if(WIN32)
        open3d_find_package_3rdparty_library(3rdparty_cuda_npp
            REQUIRED
            PACKAGE CUDAToolkit
            TARGETS CUDA::nppc
                    CUDA::nppicc
                    CUDA::nppif
                    CUDA::nppig
                    CUDA::nppim
                    CUDA::nppial
        )
    else()
        open3d_find_package_3rdparty_library(3rdparty_cuda_npp
            REQUIRED
            PACKAGE CUDAToolkit
            TARGETS CUDA::nppc_static
                    CUDA::nppicc_static
                    CUDA::nppif_static
                    CUDA::nppig_static
                    CUDA::nppim_static
                    CUDA::nppial_static
        )
    endif()
    list(APPEND Open3D_3RDPARTY_PRIVATE_TARGETS Open3D::3rdparty_cuda_npp)
endif ()

# IPP
if (WITH_IPPICV)
    # Ref: https://stackoverflow.com/a/45125525
    set(IPPICV_SUPPORTED_HW AMD64 x86_64 x64 x86 X86 i386 i686)
    # Unsupported: ARM64 aarch64 armv7l armv8b armv8l ...
    if (NOT CMAKE_HOST_SYSTEM_PROCESSOR IN_LIST IPPICV_SUPPORTED_HW)
        set(WITH_IPPICV OFF)
        message(WARNING "IPP-ICV disabled: Unsupported Platform.")
    else ()
        include(${Open3D_3RDPARTY_DIR}/ippicv/ippicv.cmake)
        if (WITH_IPPICV)
            message(STATUS "IPP-ICV ${IPPICV_VERSION_STRING} available. Building interface wrappers IPP-IW.")
            open3d_import_3rdparty_library(3rdparty_ippicv
                HIDDEN
                INCLUDE_DIRS ${IPPICV_INCLUDE_DIR}
                LIBRARIES    ${IPPICV_LIBRARIES}
                LIB_DIR      ${IPPICV_LIB_DIR}
                DEPENDS      ext_ippicv
            )
            target_compile_definitions(3rdparty_ippicv INTERFACE ${IPPICV_DEFINITIONS})
            list(APPEND Open3D_3RDPARTY_PRIVATE_TARGETS Open3D::3rdparty_ippicv)
        endif()
    endif()
endif ()

# Stdgpu
if (BUILD_CUDA_MODULE)
    include(${Open3D_3RDPARTY_DIR}/stdgpu/stdgpu.cmake)
    open3d_import_3rdparty_library(3rdparty_stdgpu
        INCLUDE_DIRS ${STDGPU_INCLUDE_DIRS}
        LIB_DIR      ${STDGPU_LIB_DIR}
        LIBRARIES    ${STDGPU_LIBRARIES}
        DEPENDS      ext_stdgpu
    )
    list(APPEND Open3D_3RDPARTY_PRIVATE_TARGETS Open3D::3rdparty_stdgpu)
endif ()

# embree
include(${Open3D_3RDPARTY_DIR}/embree/embree.cmake)
open3d_import_3rdparty_library(3rdparty_embree
    HIDDEN
    INCLUDE_DIRS ${EMBREE_INCLUDE_DIRS}
    LIB_DIR      ${EMBREE_LIB_DIR}
    LIBRARIES    ${EMBREE_LIBRARIES}
    DEPENDS      ext_embree
)
list(APPEND Open3D_3RDPARTY_PRIVATE_TARGETS Open3D::3rdparty_embree)

# WebRTC
if(BUILD_WEBRTC)
    # Include WebRTC headers in Open3D.h.
    set(BUILD_WEBRTC_COMMENT "")

    # Build WebRTC from source for advanced users.
    option(BUILD_WEBRTC_FROM_SOURCE "Build WebRTC from source" OFF)
    mark_as_advanced(BUILD_WEBRTC_FROM_SOURCE)

    # WebRTC
    if(BUILD_WEBRTC_FROM_SOURCE)
        include(${Open3D_3RDPARTY_DIR}/webrtc/webrtc_build.cmake)
    else()
        include(${Open3D_3RDPARTY_DIR}/webrtc/webrtc_download.cmake)
    endif()
    open3d_import_3rdparty_library(3rdparty_webrtc
        HIDDEN
        INCLUDE_DIRS ${WEBRTC_INCLUDE_DIRS}
        LIB_DIR      ${WEBRTC_LIB_DIR}
        LIBRARIES    ${WEBRTC_LIBRARIES}
        DEPENDS      ext_webrtc_all
    )
    target_link_libraries(3rdparty_webrtc INTERFACE Open3D::3rdparty_threads ${CMAKE_DL_LIBS})
    if (MSVC) # https://github.com/iimachines/webrtc-build/issues/2#issuecomment-503535704
        target_link_libraries(3rdparty_webrtc INTERFACE secur32 winmm dmoguids wmcodecdspuuid msdmo strmiids)
    endif()
    list(APPEND Open3D_3RDPARTY_PRIVATE_TARGETS Open3D::3rdparty_webrtc)

    # CivetWeb server
    include(${Open3D_3RDPARTY_DIR}/civetweb/civetweb.cmake)
    open3d_import_3rdparty_library(3rdparty_civetweb
        INCLUDE_DIRS ${CIVETWEB_INCLUDE_DIRS}
        LIB_DIR      ${CIVETWEB_LIB_DIR}
        LIBRARIES    ${CIVETWEB_LIBRARIES}
        DEPENDS      ext_civetweb
    )
    list(APPEND Open3D_3RDPARTY_PRIVATE_TARGETS Open3D::3rdparty_civetweb)
else()
    # Don't include WebRTC headers in Open3D.h.
    set(BUILD_WEBRTC_COMMENT "//")
endif()

# Compactify list of external modules.
# This must be called after all dependencies are processed.
list(REMOVE_DUPLICATES Open3D_3RDPARTY_EXTERNAL_MODULES)<|MERGE_RESOLUTION|>--- conflicted
+++ resolved
@@ -1284,7 +1284,37 @@
 endif()
 list(APPEND Open3D_3RDPARTY_PRIVATE_TARGETS Open3D::3rdparty_msgpack)
 
-<<<<<<< HEAD
+# TBB
+if(USE_SYSTEM_TBB)
+    open3d_find_package_3rdparty_library(3rdparty_tbb
+        PACKAGE TBB
+        TARGETS TBB::tbb
+    )
+    if(NOT 3rdparty_tbb_FOUND)
+        set(USE_SYSTEM_TBB OFF)
+    endif()
+endif()
+if(NOT USE_SYSTEM_TBB)
+    include(${Open3D_3RDPARTY_DIR}/mkl/tbb.cmake)
+    open3d_import_3rdparty_library(3rdparty_tbb
+        INCLUDE_DIRS ${STATIC_TBB_INCLUDE_DIR}
+        LIB_DIR      ${STATIC_TBB_LIB_DIR}
+        LIBRARIES    ${STATIC_TBB_LIBRARIES}
+        DEPENDS      ext_tbb
+    )
+endif()
+list(APPEND Open3D_3RDPARTY_PRIVATE_TARGETS Open3D::3rdparty_tbb)
+
+# parallelstl
+include(${Open3D_3RDPARTY_DIR}/parallelstl/parallelstl.cmake)
+open3d_import_3rdparty_library(3rdparty_parallelstl
+    PUBLIC
+    INCLUDE_DIRS ${PARALLELSTL_INCLUDE_DIRS}
+    INCLUDE_ALL
+    DEPENDS      ext_parallelstl
+)
+list(APPEND Open3D_3RDPARTY_PUBLIC_TARGETS Open3D::3rdparty_parallelstl)
+
 if (OPEN3D_USE_ONEAPI)
     # DPC++ (compile and link flags only)
     add_library(SYCL INTERFACE)
@@ -1325,60 +1355,39 @@
         INCLUDE_DIRS MKL_INCLUDE
     )
     list(APPEND Open3D_3RDPARTY_PRIVATE_TARGETS Open3D::3rdparty_mkl)
+
 else() # OPEN3D_USE_ONEAPI
-    # TBB
-=======
-# TBB
-if(USE_SYSTEM_TBB)
-    open3d_find_package_3rdparty_library(3rdparty_tbb
-        PACKAGE TBB
-        TARGETS TBB::tbb
-    )
-    if(NOT 3rdparty_tbb_FOUND)
-        set(USE_SYSTEM_TBB OFF)
-    endif()
-endif()
-if(NOT USE_SYSTEM_TBB)
->>>>>>> 2520323e
-    include(${Open3D_3RDPARTY_DIR}/mkl/tbb.cmake)
-    open3d_import_3rdparty_library(3rdparty_tbb
-        INCLUDE_DIRS ${STATIC_TBB_INCLUDE_DIR}
-        LIB_DIR      ${STATIC_TBB_LIB_DIR}
-        LIBRARIES    ${STATIC_TBB_LIBRARIES}
-        DEPENDS      ext_tbb
-    )
-<<<<<<< HEAD
-    list(APPEND Open3D_3RDPARTY_PRIVATE_TARGETS Open3D::3rdparty_tbb)
-
-    # parallelstl
-    include(${Open3D_3RDPARTY_DIR}/parallelstl/parallelstl.cmake)
-    open3d_import_3rdparty_library(3rdparty_parallelstl
-        PUBLIC
-        INCLUDE_DIRS ${PARALLELSTL_INCLUDE_DIRS}
-        INCLUDE_ALL
-        DEPENDS      ext_parallelstl
-    )
-    list(APPEND Open3D_3RDPARTY_PUBLIC_TARGETS Open3D::3rdparty_parallelstl)
-
     # MKL/BLAS
     if(USE_BLAS)
-        find_package(BLAS)
-        find_package(LAPACK)
-        find_package(LAPACKE)
-        if(BLAS_FOUND AND LAPACK_FOUND AND LAPACKE_FOUND)
-            message(STATUS "Using system BLAS/LAPACK")
-            # OpenBLAS/LAPACK/LAPACKE are shared libraries. This is uncommon for
-            # Open3D. When building with this option, the Python wheel is less
-            # portable as it depends on the external shared libraries.
-            list(APPEND Open3D_3RDPARTY_PRIVATE_TARGETS
-                ${BLAS_LIBRARIES}
-                ${LAPACK_LIBRARIES}
-                ${LAPACKE_LIBRARIES}
-            )
-        else()
+        if (USE_SYSTEM_BLAS)
+            find_package(BLAS)
+            find_package(LAPACK)
+            find_package(LAPACKE)
+            if(BLAS_FOUND AND LAPACK_FOUND AND LAPACKE_FOUND)
+                message(STATUS "System BLAS/LAPACK/LAPACKE found.")
+                list(APPEND Open3D_3RDPARTY_PRIVATE_TARGETS
+                    ${BLAS_LIBRARIES}
+                    ${LAPACK_LIBRARIES}
+                    ${LAPACKE_LIBRARIES}
+                )
+            else()
+                message(STATUS "System BLAS/LAPACK/LAPACKE not found, setting USE_SYSTEM_BLAS=OFF.")
+                set(USE_SYSTEM_BLAS OFF)
+            endif()
+        endif()
+
+        if (NOT USE_SYSTEM_BLAS)
             # Install gfortran first for compiling OpenBLAS/Lapack from source.
             message(STATUS "Building OpenBLAS with LAPACK from source")
-            set(BLAS_BUILD_FROM_SOURCE ON)
+
+            find_program(gfortran_bin "gfortran")
+            if (gfortran_bin)
+                message(STATUS "gfortran found at ${gfortran}")
+            else()
+                message(FATAL_ERROR "gfortran is required to compile LAPACK from source. "
+                                    "On Ubuntu, please install by `apt install gfortran`. "
+                                    "On macOS, please install by `brew install gfortran`. ")
+            endif()
 
             include(${Open3D_3RDPARTY_DIR}/openblas/openblas.cmake)
             open3d_import_3rdparty_library(3rdparty_blas
@@ -1388,7 +1397,60 @@
                 LIBRARIES    ${OPENBLAS_LIBRARIES}
                 DEPENDS      ext_openblas
             )
-            target_link_libraries(3rdparty_blas INTERFACE Threads::Threads gfortran)
+            # Get gfortran library search directories.
+            execute_process(COMMAND ${gfortran_bin} -print-search-dirs
+                OUTPUT_VARIABLE gfortran_search_dirs
+                RESULT_VARIABLE RET
+                OUTPUT_STRIP_TRAILING_WHITESPACE
+            )
+            if(RET AND NOT RET EQUAL 0)
+                message(FATAL_ERROR "Failed to run `${gfortran_bin} -print-search-dirs`")
+            endif()
+
+            # Parse gfortran library search directories into CMake list.
+            string(REGEX MATCH "libraries: =(.*)" match_result ${gfortran_search_dirs})
+            if (match_result)
+                string(REPLACE ":" ";" gfortran_lib_dirs ${CMAKE_MATCH_1})
+            else()
+                message(FATAL_ERROR "Failed to parse gfortran_search_dirs: ${gfortran_search_dirs}")
+            endif()
+
+            if(LINUX_AARCH64 OR APPLE_AARCH64)
+                # Find libgfortran.a and libgcc.a inside the gfortran library search
+                # directories. This ensures that the library matches the compiler.
+                # On ARM64 Ubuntu and ARM64 macOS, libgfortran.a is compiled with `-fPIC`.
+                find_library(gfortran_lib NAMES libgfortran.a PATHS ${gfortran_lib_dirs} REQUIRED)
+                find_library(gcc_lib      NAMES libgcc.a      PATHS ${gfortran_lib_dirs} REQUIRED)
+                target_link_libraries(3rdparty_blas INTERFACE
+                    ${gfortran_lib}
+                    ${gcc_lib}
+                )
+                if(APPLE_AARCH64)
+                    # Suppress Apple compiler warnigns.
+                    target_link_options(3rdparty_blas INTERFACE "-Wl,-no_compact_unwind")
+                endif()
+            elseif(UNIX AND NOT APPLE)
+                # On Ubuntu 20.04 x86-64, libgfortran.a is not compiled with `-fPIC`.
+                # The temporary solution is to link the shared library libgfortran.so.
+                # If we distribute a Python wheel, the user's system will also need
+                # to have libgfortran.so preinstalled.
+                #
+                # If you have to link libgfortran.a statically
+                # - Read https://gcc.gnu.org/wiki/InstallingGCC
+                # - Run `gfortran --version`, e.g. you get 9.3.0
+                # - Checkout gcc source code to the corresponding version
+                # - Configure with
+                #   ${PWD}/../gcc/configure --prefix=${HOME}/gcc-9.3.0 \
+                #                           --enable-languages=c,c++,fortran \
+                #                           --with-pic --disable-multilib
+                # - make install -j$(nproc) # This will take a while
+                # - Change this cmake file to libgfortran.a statically.
+                # - Link
+                #   - libgfortran.a
+                #   - libgcc.a
+                #   - libquadmath.a
+                target_link_libraries(3rdparty_blas INTERFACE gfortran)
+            endif()
             list(APPEND Open3D_3RDPARTY_PRIVATE_TARGETS Open3D::3rdparty_blas)
         endif()
     else()
@@ -1411,144 +1473,8 @@
         target_compile_definitions(3rdparty_blas INTERFACE "$<$<COMPILE_LANGUAGE:CXX>:MKL_ILP64>")
         list(APPEND Open3D_3RDPARTY_PRIVATE_TARGETS Open3D::3rdparty_blas)
     endif()
-
 endif() # OPEN3D_USE_ONEAPI
-=======
-endif()
-list(APPEND Open3D_3RDPARTY_PRIVATE_TARGETS Open3D::3rdparty_tbb)
-
-# parallelstl
-include(${Open3D_3RDPARTY_DIR}/parallelstl/parallelstl.cmake)
-open3d_import_3rdparty_library(3rdparty_parallelstl
-    PUBLIC
-    INCLUDE_DIRS ${PARALLELSTL_INCLUDE_DIRS}
-    INCLUDE_ALL
-    DEPENDS      ext_parallelstl
-)
-list(APPEND Open3D_3RDPARTY_PUBLIC_TARGETS Open3D::3rdparty_parallelstl)
->>>>>>> 2520323e
-
-
-<<<<<<< HEAD
-=======
-# MKL/BLAS
-if(USE_BLAS)
-    if (USE_SYSTEM_BLAS)
-        find_package(BLAS)
-        find_package(LAPACK)
-        find_package(LAPACKE)
-        if(BLAS_FOUND AND LAPACK_FOUND AND LAPACKE_FOUND)
-            message(STATUS "System BLAS/LAPACK/LAPACKE found.")
-            list(APPEND Open3D_3RDPARTY_PRIVATE_TARGETS
-                ${BLAS_LIBRARIES}
-                ${LAPACK_LIBRARIES}
-                ${LAPACKE_LIBRARIES}
-            )
-        else()
-            message(STATUS "System BLAS/LAPACK/LAPACKE not found, setting USE_SYSTEM_BLAS=OFF.")
-            set(USE_SYSTEM_BLAS OFF)
-        endif()
-    endif()
-
-    if (NOT USE_SYSTEM_BLAS)
-        # Install gfortran first for compiling OpenBLAS/Lapack from source.
-        message(STATUS "Building OpenBLAS with LAPACK from source")
-
-        find_program(gfortran_bin "gfortran")
-        if (gfortran_bin)
-            message(STATUS "gfortran found at ${gfortran}")
-        else()
-            message(FATAL_ERROR "gfortran is required to compile LAPACK from source. "
-                                "On Ubuntu, please install by `apt install gfortran`. "
-                                "On macOS, please install by `brew install gfortran`. ")
-        endif()
-
-        include(${Open3D_3RDPARTY_DIR}/openblas/openblas.cmake)
-        open3d_import_3rdparty_library(3rdparty_blas
-            HIDDEN
-            INCLUDE_DIRS ${OPENBLAS_INCLUDE_DIR}
-            LIB_DIR      ${OPENBLAS_LIB_DIR}
-            LIBRARIES    ${OPENBLAS_LIBRARIES}
-            DEPENDS      ext_openblas
-        )
-        # Get gfortran library search directories.
-        execute_process(COMMAND ${gfortran_bin} -print-search-dirs
-            OUTPUT_VARIABLE gfortran_search_dirs
-            RESULT_VARIABLE RET
-            OUTPUT_STRIP_TRAILING_WHITESPACE
-        )
-        if(RET AND NOT RET EQUAL 0)
-            message(FATAL_ERROR "Failed to run `${gfortran_bin} -print-search-dirs`")
-        endif()
-
-        # Parse gfortran library search directories into CMake list.
-        string(REGEX MATCH "libraries: =(.*)" match_result ${gfortran_search_dirs})
-        if (match_result)
-            string(REPLACE ":" ";" gfortran_lib_dirs ${CMAKE_MATCH_1})
-        else()
-            message(FATAL_ERROR "Failed to parse gfortran_search_dirs: ${gfortran_search_dirs}")
-        endif()
-
-        if(LINUX_AARCH64 OR APPLE_AARCH64)
-            # Find libgfortran.a and libgcc.a inside the gfortran library search
-            # directories. This ensures that the library matches the compiler.
-            # On ARM64 Ubuntu and ARM64 macOS, libgfortran.a is compiled with `-fPIC`.
-            find_library(gfortran_lib NAMES libgfortran.a PATHS ${gfortran_lib_dirs} REQUIRED)
-            find_library(gcc_lib      NAMES libgcc.a      PATHS ${gfortran_lib_dirs} REQUIRED)
-            target_link_libraries(3rdparty_blas INTERFACE
-                ${gfortran_lib}
-                ${gcc_lib}
-            )
-            if(APPLE_AARCH64)
-                # Suppress Apple compiler warnigns.
-                target_link_options(3rdparty_blas INTERFACE "-Wl,-no_compact_unwind")
-            endif()
-        elseif(UNIX AND NOT APPLE)
-            # On Ubuntu 20.04 x86-64, libgfortran.a is not compiled with `-fPIC`.
-            # The temporary solution is to link the shared library libgfortran.so.
-            # If we distribute a Python wheel, the user's system will also need
-            # to have libgfortran.so preinstalled.
-            #
-            # If you have to link libgfortran.a statically
-            # - Read https://gcc.gnu.org/wiki/InstallingGCC
-            # - Run `gfortran --version`, e.g. you get 9.3.0
-            # - Checkout gcc source code to the corresponding version
-            # - Configure with
-            #   ${PWD}/../gcc/configure --prefix=${HOME}/gcc-9.3.0 \
-            #                           --enable-languages=c,c++,fortran \
-            #                           --with-pic --disable-multilib
-            # - make install -j$(nproc) # This will take a while
-            # - Change this cmake file to libgfortran.a statically.
-            # - Link
-            #   - libgfortran.a
-            #   - libgcc.a
-            #   - libquadmath.a
-            target_link_libraries(3rdparty_blas INTERFACE gfortran)
-        endif()
-        list(APPEND Open3D_3RDPARTY_PRIVATE_TARGETS Open3D::3rdparty_blas)
-    endif()
-else()
-    include(${Open3D_3RDPARTY_DIR}/mkl/mkl.cmake)
-    # MKL, cuSOLVER, cuBLAS
-    # We link MKL statically. For MKL link flags, refer to:
-    # https://software.intel.com/content/www/us/en/develop/articles/intel-mkl-link-line-advisor.html
-    message(STATUS "Using MKL to support BLAS and LAPACK functionalities.")
-    open3d_import_3rdparty_library(3rdparty_blas
-        HIDDEN
-        INCLUDE_DIRS ${STATIC_MKL_INCLUDE_DIR}
-        LIB_DIR      ${STATIC_MKL_LIB_DIR}
-        LIBRARIES    ${STATIC_MKL_LIBRARIES}
-        DEPENDS      ext_tbb ext_mkl_include ext_mkl
-    )
-    if(UNIX)
-        target_compile_options(3rdparty_blas INTERFACE "$<$<COMPILE_LANGUAGE:CXX>:-m64>")
-        target_link_libraries(3rdparty_blas INTERFACE Open3D::3rdparty_threads ${CMAKE_DL_LIBS})
-    endif()
-    target_compile_definitions(3rdparty_blas INTERFACE "$<$<COMPILE_LANGUAGE:CXX>:MKL_ILP64>")
-    list(APPEND Open3D_3RDPARTY_PRIVATE_TARGETS Open3D::3rdparty_blas)
-endif()
-
->>>>>>> 2520323e
+
 # cuBLAS
 if(BUILD_CUDA_MODULE)
     if(WIN32)
