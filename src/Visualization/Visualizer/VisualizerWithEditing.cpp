--- conflicted
+++ resolved
@@ -52,17 +52,10 @@
 	glfwMakeContextCurrent(window_);
 	original_geometry_ptr_ = geometry_ptr;
 	if (geometry_ptr->GetGeometryType() ==
-<<<<<<< HEAD
 			Geometry::GeometryType::Unspecified) {
 		return false;
 	} else if (geometry_ptr->GetGeometryType() ==
 			Geometry::GeometryType::PointCloud) {
-=======
-			Geometry::GEOMETRY_UNSPECIFIED) {
-		return false;
-	} else if (geometry_ptr->GetGeometryType() == 
-			Geometry::GEOMETRY_POINTCLOUD) {
->>>>>>> bd14ccba
 		auto ptr = std::make_shared<PointCloud>();
 		*ptr = (const PointCloud &)*original_geometry_ptr_;
 		editing_geometry_ptr_ = ptr;
@@ -72,13 +65,8 @@
 				editing_geometry_ptr_) == false) {
 			return false;
 		}
-<<<<<<< HEAD
 	} else if (geometry_ptr->GetGeometryType() ==
 			Geometry::GeometryType::LineSet) {
-=======
-	} else if (geometry_ptr->GetGeometryType() == 
-			Geometry::GEOMETRY_LINESET) {
->>>>>>> bd14ccba
 		auto ptr = std::make_shared<LineSet>();
 		*ptr = (const LineSet &)*original_geometry_ptr_;
 		editing_geometry_ptr_ = ptr;
@@ -88,13 +76,8 @@
 				editing_geometry_ptr_) == false) {
 			return false;
 		}
-<<<<<<< HEAD
 	} else if (geometry_ptr->GetGeometryType() ==
 			Geometry::GeometryType::TriangleMesh) {
-=======
-	} else if (geometry_ptr->GetGeometryType() == 
-			Geometry::GEOMETRY_TRIANGLEMESH) {
->>>>>>> bd14ccba
 		auto ptr = std::make_shared<TriangleMesh>();
 		*ptr = (const TriangleMesh &)*original_geometry_ptr_;
 		editing_geometry_ptr_ = ptr;
@@ -105,11 +88,7 @@
 			return false;
 		}
 	} else if (geometry_ptr->GetGeometryType() ==
-<<<<<<< HEAD
 			Geometry::GeometryType::Image) {
-=======
-			Geometry::GEOMETRY_IMAGE) {
->>>>>>> bd14ccba
 		auto ptr = std::make_shared<Image>();
 		*ptr = (const Image &)*original_geometry_ptr_;
 		editing_geometry_ptr_ = ptr;
@@ -125,7 +104,7 @@
 	geometry_ptrs_.push_back(editing_geometry_ptr_);
 	geometry_renderer_ptrs_.push_back(editing_geometry_renderer_ptr_);
 	ResetViewPoint(true);
-	PrintDebug("Add geometry and update bounding box to %s\n", 
+	PrintDebug("Add geometry and update bounding box to %s\n",
 			view_control_ptr_->GetBoundingBox().GetPrintInfo().c_str());
 	return UpdateGeometry();
 }
@@ -159,7 +138,7 @@
 {
 	if (window_ != NULL) {
 		auto &view_control = (ViewControlWithEditing &)(*view_control_ptr_);
-		std::string new_window_title = window_name_ + " - " + 
+		std::string new_window_title = window_name_ + " - " +
 				view_control.GetStatusString();
 		glfwSetWindowTitle(window_, new_window_title.c_str());
 	}
@@ -169,7 +148,7 @@
 {
 	Visualizer::BuildUtilities();
 	bool success;
-	
+
 	// 1. Build selection polygon
 	success = true;
 	selection_polygon_ptr_ = std::make_shared<SelectionPolygon>();
@@ -183,7 +162,7 @@
 		utility_ptrs_.push_back(selection_polygon_ptr_);
 		utility_renderer_ptrs_.push_back(selection_polygon_renderer_ptr_);
 	}
-	
+
 	// 2. Build pointcloud picker
 	success = true;
 	pointcloud_picker_ptr_ = std::make_shared<PointCloudPicker>();
@@ -221,7 +200,7 @@
 	glTexImage2D(GL_TEXTURE_2D, 0, GL_RGBA, view.GetWindowWidth(),
 			view.GetWindowHeight(), 0, GL_RGBA, GL_UNSIGNED_BYTE, 0);
 	glTexParameteri(GL_TEXTURE_2D, GL_TEXTURE_MAG_FILTER, GL_NEAREST);
-	glTexParameteri(GL_TEXTURE_2D, GL_TEXTURE_MIN_FILTER, GL_NEAREST); 
+	glTexParameteri(GL_TEXTURE_2D, GL_TEXTURE_MIN_FILTER, GL_NEAREST);
 	glTexParameteri(GL_TEXTURE_2D, GL_TEXTURE_WRAP_S, GL_CLAMP_TO_EDGE);
 	glTexParameteri(GL_TEXTURE_2D, GL_TEXTURE_WRAP_T, GL_CLAMP_TO_EDGE);
 	if (!GLEW_ARB_framebuffer_object){
@@ -261,7 +240,7 @@
 	glReadPixels((int)(x + 0.5), (int)(view.GetWindowHeight() - y + 0.5), 1, 1,
 			GL_RGBA, GL_UNSIGNED_BYTE, rgba);
 	int index = GLHelper::ColorCodeToPickIndex(Eigen::Vector4i(rgba[0],
-			rgba[1], rgba[2], rgba[3]));	
+			rgba[1], rgba[2], rgba[3]));
 	// Recover rendering state
 	glBindFramebuffer(GL_FRAMEBUFFER, 0);
 	glEnable(GL_MULTISAMPLE);
@@ -296,8 +275,8 @@
 	if (action == GLFW_RELEASE) {
 		if (key == GLFW_KEY_LEFT_CONTROL || key == GLFW_KEY_RIGHT_CONTROL) {
 			if (view_control.IsLocked() &&
-					selection_mode_ == SELECTION_POLYGON) {
-				selection_mode_ = SELECTION_NONE;
+					selection_mode_ == SelectionMode::Polygon) {
+				selection_mode_ = SelectionMode::None;
 				selection_polygon_ptr_->polygon_.pop_back();
 				if (selection_polygon_ptr_->IsEmpty()) {
 					selection_polygon_ptr_->Clear();
@@ -306,7 +285,7 @@
 							view_control.GetWindowWidth(),
 							view_control.GetWindowHeight());
 					selection_polygon_ptr_->polygon_type_ =
-							SelectionPolygon::POLYGON_POLYGON;
+							SelectionPolygon::SectionPolygonType::Polygon;
 				}
 				selection_polygon_renderer_ptr_->UpdateGeometry();
 				is_redraw_required_ = true;
@@ -317,7 +296,7 @@
 
 	switch (key) {
 	case GLFW_KEY_F:
-		view_control.SetEditingMode(ViewControlWithEditing::EDITING_FREEMODE);
+		view_control.SetEditingMode(ViewControlWithEditing::EditingMode::FreeMode);
 		PrintDebug("[Visualizer] Enter freeview mode.\n");
 		break;
 	case GLFW_KEY_X:
@@ -369,13 +348,8 @@
 				}
 			}
 			if (voxel_size_ > 0.0 && editing_geometry_ptr_ &&
-<<<<<<< HEAD
 					editing_geometry_ptr_->GetGeometryType() ==
 					Geometry::GeometryType::PointCloud) {
-=======
-					editing_geometry_ptr_->GetGeometryType() == 
-					Geometry::GEOMETRY_POINTCLOUD) {
->>>>>>> bd14ccba
 				PrintInfo("Voxel downsample with voxel size %.4f.\n",
 						voxel_size_);
 				PointCloud &pcd = (PointCloud &)*editing_geometry_ptr_;
@@ -390,13 +364,9 @@
 		break;
 	case GLFW_KEY_C:
 		if (view_control.IsLocked() && selection_polygon_ptr_) {
-			if (editing_geometry_ptr_ && 
+			if (editing_geometry_ptr_ &&
 					editing_geometry_ptr_->GetGeometryType() ==
-<<<<<<< HEAD
 					Geometry::GeometryType::PointCloud) {
-=======
-					Geometry::GEOMETRY_POINTCLOUD) {
->>>>>>> bd14ccba
 				glfwMakeContextCurrent(window_);
 				PointCloud &pcd = (PointCloud &)*editing_geometry_ptr_;
 				pcd = *selection_polygon_ptr_->CropPointCloud(pcd,
@@ -455,7 +425,7 @@
 	Visualizer::WindowResizeCallback(window, w, h);
 }
 
-void VisualizerWithEditing::MouseMoveCallback(GLFWwindow* window, 
+void VisualizerWithEditing::MouseMoveCallback(GLFWwindow* window,
 		double x, double y)
 {
 	auto &view_control = (ViewControlWithEditing &)(*view_control_ptr_);
@@ -465,15 +435,15 @@
 		y /= pixel_to_screen_coordinate_;
 #endif
 		double y_inv = view_control.GetWindowHeight() - y;
-		if (selection_mode_ == SELECTION_NONE) {
-		} else if (selection_mode_ == SELECTION_RECTANGLE) {
+		if (selection_mode_ == SelectionMode::None) {
+		} else if (selection_mode_ == SelectionMode::Rectangle) {
 			selection_polygon_ptr_->polygon_[1](0) = x;
 			selection_polygon_ptr_->polygon_[2](0) = x;
 			selection_polygon_ptr_->polygon_[2](1) = y_inv;
 			selection_polygon_ptr_->polygon_[3](1) = y_inv;
 			selection_polygon_renderer_ptr_->UpdateGeometry();
 			is_redraw_required_ = true;
-		} else if (selection_mode_ == SELECTION_POLYGON) {
+		} else if (selection_mode_ == SelectionMode::Polygon) {
 			selection_polygon_ptr_->polygon_.back() = Eigen::Vector2d(x, y_inv);
 			selection_polygon_renderer_ptr_->UpdateGeometry();
 			is_redraw_required_ = true;
@@ -483,7 +453,7 @@
 	}
 }
 
-void VisualizerWithEditing::MouseScrollCallback(GLFWwindow* window, 
+void VisualizerWithEditing::MouseScrollCallback(GLFWwindow* window,
 		double x, double y)
 {
 	auto &view_control = (ViewControlWithEditing &)(*view_control_ptr_);
@@ -508,16 +478,16 @@
 #endif
 			if (action == GLFW_PRESS) {
 				double y_inv = view_control.GetWindowHeight() - y;
-				if (selection_mode_ == SELECTION_NONE) {
+				if (selection_mode_ == SelectionMode::None) {
 					InvalidateSelectionPolygon();
 					if (mods & GLFW_MOD_CONTROL) {
-						selection_mode_ = SELECTION_POLYGON;
+						selection_mode_ = SelectionMode::Polygon;
 						selection_polygon_ptr_->polygon_.push_back(
 								Eigen::Vector2d(x, y_inv));
 						selection_polygon_ptr_->polygon_.push_back(
 								Eigen::Vector2d(x, y_inv));
 					} else {
-						selection_mode_ = SELECTION_RECTANGLE;
+						selection_mode_ = SelectionMode::Rectangle;
 						selection_polygon_ptr_->is_closed_ = true;
 						selection_polygon_ptr_->polygon_.push_back(
 								Eigen::Vector2d(x, y_inv));
@@ -529,8 +499,8 @@
 								Eigen::Vector2d(x, y_inv));
 					}
 					selection_polygon_renderer_ptr_->UpdateGeometry();
-				} else if (selection_mode_ == SELECTION_RECTANGLE) {
-				} else if (selection_mode_ == SELECTION_POLYGON) {
+				} else if (selection_mode_ == SelectionMode::Rectangle) {
+				} else if (selection_mode_ == SelectionMode::Polygon) {
 					if (mods & GLFW_MOD_CONTROL) {
 						selection_polygon_ptr_->polygon_.back() =
 								Eigen::Vector2d(x, y_inv);
@@ -540,21 +510,21 @@
 					}
 				}
 			} else if (action == GLFW_RELEASE) {
-				if (selection_mode_ == SELECTION_NONE) {
-				} else if (selection_mode_ == SELECTION_RECTANGLE) {
-					selection_mode_ = SELECTION_NONE;
+				if (selection_mode_ == SelectionMode::None) {
+				} else if (selection_mode_ == SelectionMode::Rectangle) {
+					selection_mode_ = SelectionMode::None;
 					selection_polygon_ptr_->FillPolygon(
 							view_control.GetWindowWidth(),
 							view_control.GetWindowHeight());
 					selection_polygon_ptr_->polygon_type_ =
-							SelectionPolygon::POLYGON_RECTANGLE;
+							SelectionPolygon::SectionPolygonType::Rectangle;
 					selection_polygon_renderer_ptr_->UpdateGeometry();
-				} else if (selection_mode_ == SELECTION_POLYGON) {
+				} else if (selection_mode_ == SelectionMode::Polygon) {
 				}
 			}
 			is_redraw_required_ = true;
 		} else if (button == GLFW_MOUSE_BUTTON_RIGHT) {
-			if (action == GLFW_PRESS && selection_mode_ == SELECTION_POLYGON &&
+			if (action == GLFW_PRESS && selection_mode_ == SelectionMode::Polygon &&
 					(mods & GLFW_MOD_CONTROL)) {
 				if (selection_polygon_ptr_->polygon_.size() > 2) {
 					selection_polygon_ptr_->polygon_[selection_polygon_ptr_->
@@ -607,7 +577,7 @@
 	if (selection_polygon_renderer_ptr_) {
 		selection_polygon_renderer_ptr_->UpdateGeometry();
 	}
-	selection_mode_ = SELECTION_NONE;
+	selection_mode_ = SelectionMode::None;
 }
 
 void VisualizerWithEditing::InvalidatePicking()
