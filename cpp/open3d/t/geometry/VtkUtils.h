// ----------------------------------------------------------------------------
// -                        Open3D: www.open3d.org                            -
// ----------------------------------------------------------------------------
// The MIT License (MIT)
//
// Copyright (c) 2018-2021 www.open3d.org
//
// Permission is hereby granted, free of charge, to any person obtaining a copy
// of this software and associated documentation files (the "Software"), to deal
// in the Software without restriction, including without limitation the rights
// to use, copy, modify, merge, publish, distribute, sublicense, and/or sell
// copies of the Software, and to permit persons to whom the Software is
// furnished to do so, subject to the following conditions:
//
// The above copyright notice and this permission notice shall be included in
// all copies or substantial portions of the Software.
//
// THE SOFTWARE IS PROVIDED "AS IS", WITHOUT WARRANTY OF ANY KIND, EXPRESS OR
// IMPLIED, INCLUDING BUT NOT LIMITED TO THE WARRANTIES OF MERCHANTABILITY,
// FITNESS FOR A PARTICULAR PURPOSE AND NONINFRINGEMENT. IN NO EVENT SHALL THE
// AUTHORS OR COPYRIGHT HOLDERS BE LIABLE FOR ANY CLAIM, DAMAGES OR OTHER
// LIABILITY, WHETHER IN AN ACTION OF CONTRACT, TORT OR OTHERWISE, ARISING
// FROM, OUT OF OR IN CONNECTION WITH THE SOFTWARE OR THE USE OR OTHER DEALINGS
// IN THE SOFTWARE.
// ----------------------------------------------------------------------------

#include <vtkPolyData.h>
#include <vtkSmartPointer.h>

#include "open3d/t/geometry/Geometry.h"
#include "open3d/t/geometry/PointCloud.h"
#include "open3d/t/geometry/TriangleMesh.h"

namespace open3d {
namespace t {
namespace geometry {
namespace vtkutils {

/// Returns the corresponding vtk data type for core::Dtype
/// Logs an error if no conversion exists.
int DtypeToVtkType(const core::Dtype& dtype);

/// Creates a vtkPolyData object from a point cloud or triangle mesh.
/// The returned vtkPolyData object may directly use the memory of the tensors
/// stored inside the Geometry object. Therefore, the Geometry object must be
/// kept alive until the returned vtkPolyData object is deleted.
/// \param geometry Open3D geometry object, e.g., a TriangleMesh.
/// \param copy If true always create a copy of the data.
/// \param point_attr_include A set of keys to select which point/vertex
<<<<<<< HEAD
/// attributes should be added.
///                The special key "*" includes all attributes.
/// \param point_attr_exclude A set of keys for which point/vertex attributes
/// will not be added to the vtkPolyData. \param triangle_attr_include A set of
/// keys to select which triangle attributes should be added.
///                The special key "*" includes all attributes.
/// \param triangle_attr_exclude A set of keys for which triangle attributes
/// will not be added to the vtkPolyData.
vtkSmartPointer<vtkPolyData> CreateVtkPolyDataFromGeometry(
        const Geometry& geometry,
        bool copy = false,
        const std::unordered_set<std::string>& point_attr_include = {"*"},
        const std::unordered_set<std::string>& point_attr_exclude = {},
        const std::unordered_set<std::string>& triangle_attr_include = {"*"},
        const std::unordered_set<std::string>& triangle_attr_exclude = {});
=======
///  attributes should be added. Note that the primary key may be included and
///  will silently be ignored.
/// \param face_attr_include A set of keys to select
///  which face attributes should be added. Note that the primary key may be
///  included and will silently be ignored.
/// \param point_attr_exclude A set of keys for which point/vertex attributes
///  will not be added to the vtkPolyData. The exclusion set has precedence over
///  the included keys.
/// \param face_attr_exclude A set of keys for which face attributes will not be
/// added
///  to the vtkPolyData. The exclusion set has precedence over the included
///  keys.
vtkSmartPointer<vtkPolyData> CreateVtkPolyDataFromGeometry(
        const Geometry& geometry,
        const std::unordered_set<std::string>& point_attr_include,
        const std::unordered_set<std::string>& face_attr_include,
        const std::unordered_set<std::string>& point_attr_exclude = {},
        const std::unordered_set<std::string>& face_attr_exclude = {},
        bool copy = false);
>>>>>>> 2b285cf3

/// Creates a triangle mesh from a vtkPolyData object.
/// The returned TriangleMesh may directly use the memory of the data arrays in
/// the vtkPolyData object.
/// The returned TriangleMesh will hold references to the arrays and it is not
/// necessary to keep other references to the vtkPolyData object or its arrays
/// alive.
/// \param polydata Input polyData object.
/// \param copy If true always create a copy of the data.
TriangleMesh CreateTriangleMeshFromVtkPolyData(vtkPolyData* polydata,
                                               bool copy = false);

}  // namespace vtkutils
}  // namespace geometry
}  // namespace t
}  // namespace open3d<|MERGE_RESOLUTION|>--- conflicted
+++ resolved
@@ -47,23 +47,6 @@
 /// \param geometry Open3D geometry object, e.g., a TriangleMesh.
 /// \param copy If true always create a copy of the data.
 /// \param point_attr_include A set of keys to select which point/vertex
-<<<<<<< HEAD
-/// attributes should be added.
-///                The special key "*" includes all attributes.
-/// \param point_attr_exclude A set of keys for which point/vertex attributes
-/// will not be added to the vtkPolyData. \param triangle_attr_include A set of
-/// keys to select which triangle attributes should be added.
-///                The special key "*" includes all attributes.
-/// \param triangle_attr_exclude A set of keys for which triangle attributes
-/// will not be added to the vtkPolyData.
-vtkSmartPointer<vtkPolyData> CreateVtkPolyDataFromGeometry(
-        const Geometry& geometry,
-        bool copy = false,
-        const std::unordered_set<std::string>& point_attr_include = {"*"},
-        const std::unordered_set<std::string>& point_attr_exclude = {},
-        const std::unordered_set<std::string>& triangle_attr_include = {"*"},
-        const std::unordered_set<std::string>& triangle_attr_exclude = {});
-=======
 ///  attributes should be added. Note that the primary key may be included and
 ///  will silently be ignored.
 /// \param face_attr_include A set of keys to select
@@ -83,7 +66,6 @@
         const std::unordered_set<std::string>& point_attr_exclude = {},
         const std::unordered_set<std::string>& face_attr_exclude = {},
         bool copy = false);
->>>>>>> 2b285cf3
 
 /// Creates a triangle mesh from a vtkPolyData object.
 /// The returned TriangleMesh may directly use the memory of the data arrays in
