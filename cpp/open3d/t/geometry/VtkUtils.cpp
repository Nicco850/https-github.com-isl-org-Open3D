--- conflicted
+++ resolved
@@ -292,15 +292,10 @@
                                        bool copy) {
     for (int i = 0; i < field_data->GetNumberOfArrays(); ++i) {
         auto array = field_data->GetArray(i);
-<<<<<<< HEAD
         char* array_name = array->GetName();
         if (array_name) {
             tmap[array_name] = CreateTensorFromVtkDataArray(array, copy);
         }
-=======
-        std::string array_name = array->GetName();
-        tmap[array_name] = CreateTensorFromVtkDataArray(array, copy);
->>>>>>> 2b285cf3
     }
 }
 
@@ -310,26 +305,14 @@
 /// \param tmap The source TensorMap.
 /// \param copy If true always create a copy for attribute arrays.
 /// \param include A set of keys to select which attributes should be added.
-<<<<<<< HEAD
-///                The special key "*" includes all attributes.
-/// \param exclude A set of keys for which attributes will not be added to the
-/// vtkFieldData.
-=======
 /// \param exclude A set of keys for which attributes will not be added to the
 /// vtkFieldData. The exclusion set has precedence over the included keys.
->>>>>>> 2b285cf3
 static void AddTensorMapToVtkFieldData(
         vtkFieldData* field_data,
         TensorMap& tmap,
         bool copy,
-<<<<<<< HEAD
-        std::unordered_set<std::string> include = {"*"},
-        std::unordered_set<std::string> exclude = {}) {
-    bool include_all = include.count("*");
-=======
         std::unordered_set<std::string> include,
         std::unordered_set<std::string> exclude = {}) {
->>>>>>> 2b285cf3
     for (auto key_tensor : tmap) {
         // we only want attributes and ignore the primary key here
         if (key_tensor.first == tmap.GetPrimaryKey()) {
@@ -345,11 +328,7 @@
             continue;
         }
 
-<<<<<<< HEAD
-        if ((include_all || include.count(key_tensor.first)) &&
-=======
         if (include.count(key_tensor.first) &&
->>>>>>> 2b285cf3
             !exclude.count(key_tensor.first)) {
             auto array = CreateVtkDataArrayFromTensor(key_tensor.second, copy);
             array->SetName(key_tensor.first.c_str());
@@ -365,19 +344,11 @@
 
 vtkSmartPointer<vtkPolyData> CreateVtkPolyDataFromGeometry(
         const Geometry& geometry,
-<<<<<<< HEAD
-        bool copy,
-        const std::unordered_set<std::string>& point_attr_include,
-        const std::unordered_set<std::string>& point_attr_exclude,
-        const std::unordered_set<std::string>& triangle_attr_include,
-        const std::unordered_set<std::string>& triangle_attr_exclude) {
-=======
         const std::unordered_set<std::string>& point_attr_include,
         const std::unordered_set<std::string>& face_attr_include,
         const std::unordered_set<std::string>& point_attr_exclude,
         const std::unordered_set<std::string>& face_attr_exclude,
         bool copy) {
->>>>>>> 2b285cf3
     vtkSmartPointer<vtkPolyData> polydata = vtkSmartPointer<vtkPolyData>::New();
 
     if (geometry.GetGeometryType() == Geometry::GeometryType::PointCloud) {
@@ -409,15 +380,9 @@
         AddTensorMapToVtkFieldData(polydata->GetPointData(),
                                    mesh.GetVertexAttr(), copy,
                                    point_attr_include, point_attr_exclude);
-<<<<<<< HEAD
-        AddTensorMapToVtkFieldData(
-                polydata->GetCellData(), mesh.GetTriangleAttr(), copy,
-                triangle_attr_include, triangle_attr_exclude);
-=======
         AddTensorMapToVtkFieldData(polydata->GetCellData(),
                                    mesh.GetTriangleAttr(), copy,
                                    face_attr_include, face_attr_exclude);
->>>>>>> 2b285cf3
     } else {
         utility::LogError("Unsupported geometry type {}",
                           geometry.GetGeometryType());
