--- conflicted
+++ resolved
@@ -48,16 +48,12 @@
 static const std::string target_pointcloud_filename =
         utility::GetDataPathCommon("ICP/cloud_bin_1.pcd");
 
-<<<<<<< HEAD
 static const std::string source_colored_pcd_filename =
-        TEST_DATA_DIR "/ColoredICP/frag_115.ply";
+        utility::GetDataPathCommon("ColoredICP/frag_115.ply");
 static const std::string target_colored_pcd_filename =
-        TEST_DATA_DIR "/ColoredICP/frag_116.ply";
+        utility::GetDataPathCommon("ColoredICP/frag_116.ply");
 
-static const double voxel_downsampling_factor = 0.05;
-=======
 static const double voxel_downsampling_factor = 0.02;
->>>>>>> c91e0a72
 
 // ICP ConvergenceCriteria.
 static const double relative_fitness = 1e-6;
@@ -131,10 +127,9 @@
                       reg_result.inlier_rmse_);
 }
 
-<<<<<<< HEAD
-static void BenchmarkRegistrationColoredICPLegacy(benchmark::State& state,
-                                                  double voxel_size,
-                                                  double iterations) {
+static void BenchmarkColoredICPLegacy(benchmark::State& state,
+                                      double voxel_size,
+                                      double iterations) {
     geometry::PointCloud source;
     geometry::PointCloud target;
 
@@ -163,14 +158,6 @@
     }
 }
 
-BENCHMARK_CAPTURE(BenchmarkRegistrationICPLegacy,
-                  PointToPlane / Legacy,
-                  TransformationEstimationType::PointToPlane)
-        ->Unit(benchmark::kMillisecond);
-
-BENCHMARK_CAPTURE(BenchmarkRegistrationICPLegacy,
-                  PointToPoint / Legacy,
-=======
 BENCHMARK_CAPTURE(BenchmarkICPLegacy,
                   PointToPlane / CPU,
                   TransformationEstimationType::PointToPlane)
@@ -178,14 +165,10 @@
 
 BENCHMARK_CAPTURE(BenchmarkICPLegacy,
                   PointToPoint / CPU,
->>>>>>> c91e0a72
                   TransformationEstimationType::PointToPoint)
         ->Unit(benchmark::kMillisecond);
 
-BENCHMARK_CAPTURE(BenchmarkRegistrationColoredICPLegacy,
-                  ColoredICP / Legacy,
-                  0.0125,
-                  20)
+BENCHMARK_CAPTURE(BenchmarkColoredICPLegacy, ColoredICP / CPU, 0.0125, 20)
         ->Unit(benchmark::kMillisecond);
 
 }  // namespace registration
