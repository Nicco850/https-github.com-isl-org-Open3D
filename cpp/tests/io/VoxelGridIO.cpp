--- conflicted
+++ resolved
@@ -31,16 +31,6 @@
 #include "open3d/visualization/utility/DrawGeometry.h"
 #include "tests/Tests.h"
 
-#ifdef WIN32
-#define _SILENCE_EXPERIMENTAL_FILESYSTEM_DEPRECATION_WARNING
-#endif
-#ifdef __APPLE__
-// CMAKE_OSX_DEPLOYMENT_TARGET "10.15" or newer
-#define _LIBCPP_NO_EXPERIMENTAL_DEPRECATION_WARNING_FILESYSTEM
-#endif
-#include <experimental/filesystem>
-namespace fs = std::experimental::filesystem;
-
 namespace open3d {
 namespace tests {
 
@@ -55,13 +45,8 @@
                                              Eigen::Vector3d(0.4, 0.5, 0.6)));
 
     // Write to file
-<<<<<<< HEAD
-    std::string file_name =
-            fs::temp_directory_path().string() + "/temp_voxel_grid.ply";
-=======
     std::string file_name = utility::filesystem::GetTempDirectoryPath() +
                             "/temp_voxel_grid.ply";
->>>>>>> 4265ea27
     EXPECT_TRUE(io::WriteVoxelGrid(file_name, *src_voxel_grid));
 
     // Read from file
