--- conflicted
+++ resolved
@@ -828,29 +828,6 @@
                                       device)));
 }
 
-<<<<<<< HEAD
-TEST_P(PointCloudPermuteDevices, PaintUniformColor) {
-    core::Device device = GetParam();
-
-    const t::geometry::PointCloud pcd_small(
-            core::Tensor::Init<double>({{1.0, 1.0, 1.0},
-                                        {1.1, 1.1, 1.1},
-                                        {1.2, 1.2, 1.2},
-                                        {5.1, 5.1, 5.1}},
-                                       device));
-
-    const core::Tensor color =
-            core::Tensor::Init<float>({0.5, 2.3, -1.3}, device);
-
-    t::geometry::PointCloud output_pcd = pcd_small.PaintUniformColor(color);
-
-    EXPECT_TRUE(output_pcd.GetPointColors().AllClose(
-            core::Tensor::Init<float>({{0.5, 1.0, 0.0},
-                                       {0.5, 1.0, 0.0},
-                                       {0.5, 1.0, 0.0},
-                                       {0.5, 1.0, 0.0}},
-                                      device)));
-=======
 TEST_P(PointCloudPermuteDevices, RemoveNonFinitePoints) {
     core::Device device = GetParam();
 
@@ -892,7 +869,29 @@
             pcd_small.RemoveNonFinitePoints(false, false);
     EXPECT_TRUE(selected_boolean_mask.AllClose(core::Tensor::Init<bool>(
             {true, true, true, true, true, true}, device)));
->>>>>>> 5fcd9270
+}
+
+TEST_P(PointCloudPermuteDevices, PaintUniformColor) {
+    core::Device device = GetParam();
+
+    const t::geometry::PointCloud pcd_small(
+            core::Tensor::Init<double>({{1.0, 1.0, 1.0},
+                                        {1.1, 1.1, 1.1},
+                                        {1.2, 1.2, 1.2},
+                                        {5.1, 5.1, 5.1}},
+                                       device));
+
+    const core::Tensor color =
+            core::Tensor::Init<float>({0.5, 2.3, -1.3}, device);
+
+    t::geometry::PointCloud output_pcd = pcd_small.PaintUniformColor(color);
+
+    EXPECT_TRUE(output_pcd.GetPointColors().AllClose(
+            core::Tensor::Init<float>({{0.5, 1.0, 0.0},
+                                       {0.5, 1.0, 0.0},
+                                       {0.5, 1.0, 0.0},
+                                       {0.5, 1.0, 0.0}},
+                                      device)));
 }
 
 TEST_P(PointCloudPermuteDevices, ClusterDBSCAN) {
