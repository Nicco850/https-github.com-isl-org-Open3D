// ----------------------------------------------------------------------------
// -                        Open3D: www.open3d.org                            -
// ----------------------------------------------------------------------------
// The MIT License (MIT)
//
// Copyright (c) 2018-2021 www.open3d.org
//
// Permission is hereby granted, free of charge, to any person obtaining a copy
// of this software and associated documentation files (the "Software"), to deal
// in the Software without restriction, including without limitation the rights
// to use, copy, modify, merge, publish, distribute, sublicense, and/or sell
// copies of the Software, and to permit persons to whom the Software is
// furnished to do so, subject to the following conditions:
//
// The above copyright notice and this permission notice shall be included in
// all copies or substantial portions of the Software.
//
// THE SOFTWARE IS PROVIDED "AS IS", WITHOUT WARRANTY OF ANY KIND, EXPRESS OR
// IMPLIED, INCLUDING BUT NOT LIMITED TO THE WARRANTIES OF MERCHANTABILITY,
// FITNESS FOR A PARTICULAR PURPOSE AND NONINFRINGEMENT. IN NO EVENT SHALL THE
// AUTHORS OR COPYRIGHT HOLDERS BE LIABLE FOR ANY CLAIM, DAMAGES OR OTHER
// LIABILITY, WHETHER IN AN ACTION OF CONTRACT, TORT OR OTHERWISE, ARISING
// FROM, OUT OF OR IN CONNECTION WITH THE SOFTWARE OR THE USE OR OTHER DEALINGS
// IN THE SOFTWARE.
// ----------------------------------------------------------------------------

#include "open3d/t/geometry/PointCloud.h"

#include <string>
#include <unordered_map>

#include "open3d/core/CUDAUtils.h"
#include "open3d/core/hashmap/HashMap.h"
#include "open3d/t/geometry/TriangleMesh.h"
#include "pybind/docstring.h"
#include "pybind/t/geometry/geometry.h"

namespace open3d {
namespace t {
namespace geometry {

// Image functions have similar arguments, thus the arg docstrings may be shared
static const std::unordered_map<std::string, std::string>
        map_shared_argument_docstrings = {
                {"rgbd_image",
                 "The input RGBD image should have a uint16_t depth image and  "
                 "RGB image with any DType and the same size."},
                {"depth", "The input depth image should be a uint16_t image."},
                {"intrinsics", "Intrinsic parameters of the camera."},
                {"extrinsics", "Extrinsic parameters of the camera."},
                {"depth_scale", "The depth is scaled by 1 / depth_scale."},
                {"depth_max", "Truncated at depth_max distance."},
                {"stride",
                 "Sampling factor to support coarse point cloud extraction. "
                 "Unless normals are requested, there is no low pass "
                 "filtering, so aliasing is possible for stride>1."},
                {"with_normals",
                 "Also compute normals for the point cloud. If True, the point "
                 "cloud will only contain points with valid normals. If "
                 "normals are requested, the depth map is first filtered to "
                 "ensure smooth normals."},
                {"max_nn",
                 "Neighbor search max neighbors parameter [default = 30]."},
                {"radius",
                 "neighbors search radius parameter to use HybridSearch. "
                 "[Recommended ~1.4x voxel size]."}};

void pybind_pointcloud(py::module& m) {
    py::class_<PointCloud, PyGeometry<PointCloud>, std::shared_ptr<PointCloud>,
               Geometry, DrawableGeometry>
            pointcloud(m, "PointCloud",
                       R"(
A point cloud contains a list of 3D points. The point cloud class stores the
attribute data in key-value maps, where the key is a string representing the
attribute name and the value is a Tensor containing the attribute data.

The attributes of the point cloud have different levels::

    import open3d as o3d

    device = o3d.core.Device("CPU:0")
    dtype = o3d.core.float32

    # Create an empty point cloud
    # Use pcd.point to access the points' attributes
    pcd = o3d.t.geometry.PointCloud(device)

    # Default attribute: "positions".
    # This attribute is created by default and is required by all point clouds.
    # The shape must be (N, 3). The device of "positions" determines the device
    # of the point cloud.
    pcd.point["positions"] = o3d.core.Tensor([[0, 0, 0],
                                              [1, 1, 1],
                                              [2, 2, 2]], dtype, device)

    # Common attributes: "normals", "colors".
    # Common attributes are used in built-in point cloud operations. The
    # spellings must be correct. For example, if "normal" is used instead of
    # "normals", some internal operations that expects "normals" will not work.
    # "normals" and "colors" must have shape (N, 3) and must be on the same
    # device as the point cloud.
    pcd.point["normals"] = o3d.core.Tensor([[0, 0, 1],
                                            [0, 1, 0],
                                            [1, 0, 0]], dtype, device)
    pcd.point["colors"] = o3d.core.Tensor([[0.0, 0.0, 0.0],
                                            [0.1, 0.1, 0.1],
                                            [0.2, 0.2, 0.2]], dtype, device)

    # User-defined attributes.
    # You can also attach custom attributes. The value tensor must be on the
    # same device as the point cloud. The are no restrictions on the shape and
    # dtype, e.g.,
    pcd.point["intensities"] = o3d.core.Tensor([0.3, 0.1, 0.4], dtype, device)
    pcd.point["labels"] = o3d.core.Tensor([3, 1, 4], o3d.core.int32, device)
)");

    // Constructors.
    pointcloud
            .def(py::init<const core::Device&>(),
                 "Construct an empty pointcloud on the provided ``device`` "
                 "(default: 'CPU:0').",
                 "device"_a = core::Device("CPU:0"))
            .def(py::init<const core::Tensor&>(), "positions"_a)
            .def(py::init<const std::unordered_map<std::string,
                                                   core::Tensor>&>(),
                 "map_keys_to_tensors"_a)
            .def("__repr__", &PointCloud::ToString);

    // def_property_readonly is sufficient, since the returned TensorMap can
    // be editable in Python. We don't want the TensorMap to be replaced
    // by another TensorMap in Python.
    pointcloud.def_property_readonly(
            "point", py::overload_cast<>(&PointCloud::GetPointAttr, py::const_),
            "Point's attributes: positions, colors, normals, etc.");

    // Device transfers.
    pointcloud.def("to", &PointCloud::To,
                   "Transfer the point cloud to a specified device.",
                   "device"_a, "copy"_a = false);
    pointcloud.def("clone", &PointCloud::Clone,
                   "Returns a copy of the point cloud on the same device.");

    pointcloud.def(
            "cpu",
            [](const PointCloud& pointcloud) {
                return pointcloud.To(core::Device("CPU:0"));
            },
            "Transfer the point cloud to CPU. If the point cloud is "
            "already on CPU, no copy will be performed.");
    pointcloud.def(
            "cuda",
            [](const PointCloud& pointcloud, int device_id) {
                return pointcloud.To(core::Device("CUDA", device_id));
            },
            "Transfer the point cloud to a CUDA device. If the point cloud is "
            "already on the specified CUDA device, no copy will be performed.",
            "device_id"_a = 0);

    // Pointcloud specific functions.
    pointcloud.def("get_min_bound", &PointCloud::GetMinBound,
                   "Returns the min bound for point coordinates.");
    pointcloud.def("get_max_bound", &PointCloud::GetMaxBound,
                   "Returns the max bound for point coordinates.");
    pointcloud.def("get_center", &PointCloud::GetCenter,
                   "Returns the center for point coordinates.");

    pointcloud.def("append",
                   [](const PointCloud& self, const PointCloud& other) {
                       return self.Append(other);
                   });
    pointcloud.def("__add__",
                   [](const PointCloud& self, const PointCloud& other) {
                       return self.Append(other);
                   });

    pointcloud.def("transform", &PointCloud::Transform, "transformation"_a,
                   "Transforms the points and normals (if exist).");
    pointcloud.def("translate", &PointCloud::Translate, "translation"_a,
                   "relative"_a = true, "Translates points.");
    pointcloud.def("scale", &PointCloud::Scale, "scale"_a, "center"_a,
                   "Scale points.");
    pointcloud.def("rotate", &PointCloud::Rotate, "R"_a, "center"_a,
                   "Rotate points and normals (if exist).");

    pointcloud.def("select_by_mask", &PointCloud::SelectByMask,
                   "boolean_mask"_a, "invert"_a = false,
                   "Select points from input pointcloud, based on boolean mask "
                   "indices into output point cloud.");
    pointcloud.def("select_by_index", &PointCloud::SelectByIndex, "indices"_a,
                   "invert"_a = false, "remove_duplicates"_a = false,
                   "Select points from input pointcloud, based on indices into "
                   "output point cloud.");
    pointcloud.def(
            "voxel_down_sample",
            [](const PointCloud& pointcloud, const double voxel_size) {
                return pointcloud.VoxelDownSample(
                        voxel_size, core::HashBackendType::Default);
            },
            "Downsamples a point cloud with a specified voxel size.",
            "voxel_size"_a);
    pointcloud.def("uniform_down_sample", &PointCloud::UniformDownSample,
                   "Downsamples a point cloud by selecting every kth index "
                   "point and its attributes.",
                   "every_k_points"_a);
    pointcloud.def("random_down_sample", &PointCloud::RandomDownSample,
                   "Downsample a pointcloud by selecting random index point "
                   "and its attributes.",
                   "sampling_ratio"_a);
    pointcloud.def("remove_radius_outliers", &PointCloud::RemoveRadiusOutliers,
                   "nb_points"_a, "search_radius"_a,
                   "Remove points that have less than nb_points neighbors in a "
                   "sphere of a given search radius.");
<<<<<<< HEAD
    pointcloud.def("paint_uniform_color", &PointCloud::PaintUniformColor,
                   "color"_a, "Assigns uniform color to the point cloud.");
=======
    pointcloud.def(
            "remove_non_finite_points", &PointCloud::RemoveNonFinitePoints,
            "remove_nan"_a = true, "remove_infinite"_a = true,
            "Remove all points from the point cloud that have a nan entry, or "
            "infinite value. It also removes the corresponding attributes.");
>>>>>>> 5fcd9270

    pointcloud.def("estimate_normals", &PointCloud::EstimateNormals,
                   py::call_guard<py::gil_scoped_release>(),
                   py::arg("max_nn") = 30, py::arg("radius") = py::none(),
                   "Function to estimate point normals. If the pointcloud "
                   "normals exists, the estimated normals are oriented "
                   "with respect to the same. It uses KNN search if only "
                   "max_nn parameter is provided, and HybridSearch if radius "
                   "parameter is also provided.");
    pointcloud.def("estimate_color_gradients",
                   &PointCloud::EstimateColorGradients,
                   py::call_guard<py::gil_scoped_release>(),
                   py::arg("max_nn") = 30, py::arg("radius") = py::none(),
                   "Function to estimate point color gradients. If radius is "
                   "provided, then HybridSearch is used, otherwise KNN-Search "
                   "is used.");

    // creation (static)
    pointcloud.def_static(
            "create_from_depth_image", &PointCloud::CreateFromDepthImage,
            py::call_guard<py::gil_scoped_release>(), "depth"_a, "intrinsics"_a,
            "extrinsics"_a =
                    core::Tensor::Eye(4, core::Float32, core::Device("CPU:0")),
            "depth_scale"_a = 1000.0f, "depth_max"_a = 3.0f, "stride"_a = 1,
            "with_normals"_a = false,
            "Factory function to create a pointcloud (with only 'points') from "
            "a depth image and a camera model.\n\n Given depth value d at (u, "
            "v) image coordinate, the corresponding 3d point is:\n z = d / "
            "depth_scale\n\n x = (u - cx) * z / fx\n\n y = (v - cy) * z / fy");
    pointcloud.def_static(
            "create_from_rgbd_image", &PointCloud::CreateFromRGBDImage,
            py::call_guard<py::gil_scoped_release>(), "rgbd_image"_a,
            "intrinsics"_a,
            "extrinsics"_a =
                    core::Tensor::Eye(4, core::Float32, core::Device("CPU:0")),
            "depth_scale"_a = 1000.0f, "depth_max"_a = 3.0f, "stride"_a = 1,
            "with_normals"_a = false,
            "Factory function to create a pointcloud (with properties "
            "{'points', 'colors'}) from an RGBD image and a camera model.\n\n"
            "Given depth value d at (u, v) image coordinate, the corresponding "
            "3d point is:\n\n z = d / depth_scale\n\n x = (u - cx) * z / "
            "fx\n\n y "
            "= (v - cy) * z / fy");
    pointcloud.def_static(
            "from_legacy", &PointCloud::FromLegacy, "pcd_legacy"_a,
            "dtype"_a = core::Float32, "device"_a = core::Device("CPU:0"),
            "Create a PointCloud from a legacy Open3D PointCloud.");

    // processing
    pointcloud.def("project_to_depth_image", &PointCloud::ProjectToDepthImage,
                   "width"_a, "height"_a, "intrinsics"_a,
                   "extrinsics"_a = core::Tensor::Eye(4, core::Float32,
                                                      core::Device("CPU:0")),
                   "depth_scale"_a = 1000.0, "depth_max"_a = 3.0,
                   "Project a point cloud to a depth image.");
    pointcloud.def("project_to_rgbd_image", &PointCloud::ProjectToRGBDImage,
                   "width"_a, "height"_a, "intrinsics"_a,
                   "extrinsics"_a = core::Tensor::Eye(4, core::Float32,
                                                      core::Device("CPU:0")),
                   "depth_scale"_a = 1000.0, "depth_max"_a = 3.0,
                   "Project a colored point cloud to a RGBD image.");
    pointcloud.def(
            "cluster_dbscan", &PointCloud::ClusterDBSCAN,
            "Cluster PointCloud using the DBSCAN algorithm  Ester et al., "
            "'A Density-Based Algorithm for Discovering Clusters in Large "
            "Spatial Databases with Noise', 1996. Returns a list of point "
            "labels, -1 indicates noise according to the algorithm.",
            "eps"_a, "min_points"_a, "print_progress"_a = false);
    pointcloud.def(
            "compute_convex_hull", &PointCloud::ComputeConvexHull,
            "joggle_inputs"_a = false,
            R"doc(Compute the convex hull of a triangle mesh using qhull. This runs on the CPU.

Args:
    joggle_inputs (default False). Handle precision problems by
    randomly perturbing the input data. Set to True if perturbing the input
    iis acceptable but you need convex simplicial output. If False,
    neighboring facets may be merged in case of precision problems. See
    `QHull docs <http://www.qhull.org/html/qh-impre.htm#joggle>`__ for more
    details.

Return:
    TriangleMesh representing the convexh hull. This contains an
    extra vertex property "point_indices" that contains the index of the
    corresponding vertex in the original mesh.

Example:
    We will load the Eagle dataset, compute and display it's convex hull::

        eagle = o3d.data.EaglePointCloud()
        pcd = o3d.t.io.read_point_cloud(eagle.path)
        hull = pcd.compute_convex_hull()
        o3d.visualization.draw([{'name': 'eagle', 'geometry': pcd}, {'name': 'convex hull', 'geometry': hull}])
    )doc");

    // conversion
    pointcloud.def("to_legacy", &PointCloud::ToLegacy,
                   "Convert to a legacy Open3D PointCloud.");

    docstring::ClassMethodDocInject(m, "PointCloud", "estimate_normals",
                                    map_shared_argument_docstrings);
    docstring::ClassMethodDocInject(m, "PointCloud", "create_from_depth_image",
                                    map_shared_argument_docstrings);
    docstring::ClassMethodDocInject(m, "PointCloud", "create_from_rgbd_image",
                                    map_shared_argument_docstrings);
    docstring::ClassMethodDocInject(
            m, "PointCloud", "select_by_mask",
            {{"boolean_mask",
              "Boolean indexing tensor of shape {n,} containing true value for "
              "the indices that is to be selected.."},
             {"invert", "Set to `True` to invert the selection of indices."}});
    docstring::ClassMethodDocInject(
            m, "PointCloud", "select_by_index",
            {{"indices",
              "Int64 indexing tensor of shape {n,} containing index value that "
              "is to be selected."},
             {"invert",
              "Set to `True` to invert the selection of indices, and also "
              "ignore the duplicated indices."},
             {"remove_duplicates",
              "Set to `True` to remove the duplicated indices."}});
    docstring::ClassMethodDocInject(
            m, "PointCloud", "voxel_down_sample",
            {{"voxel_size", "Voxel size. A positive number."}});
    docstring::ClassMethodDocInject(
            m, "PointCloud", "uniform_down_sample",
            {{"every_k_points",
              "Sample rate, the selected point indices are [0, k, 2k, …]."}});
    docstring::ClassMethodDocInject(
            m, "PointCloud", "random_down_sample",
            {{"sampling_ratio",
              "Sampling ratio, the ratio of sample to total number of points "
              "in the pointcloud."}});
    docstring::ClassMethodDocInject(
            m, "PointCloud", "remove_radius_outliers",
            {{"nb_points",
              "Number of neighbor points required within the radius."},
             {"search_radius", "Radius of the sphere."}});
    docstring::ClassMethodDocInject(
            m, "PointCloud", "paint_uniform_color",
            {{"color",
              "Color of the pointcloud. Floating color values are clipped "
              "between 0.0 and 1.0."}});

    docstring::ClassMethodDocInject(
            m, "PointCloud", "cluster_dbscan",
            {{"eps",
              "Density parameter that is used to find neighbouring points."},
             {"min_points", "Minimum number of points to form a cluster."},
             {"print_progress",
              "If true the progress is visualized in the console."}});
}

}  // namespace geometry
}  // namespace t
}  // namespace open3d<|MERGE_RESOLUTION|>--- conflicted
+++ resolved
@@ -210,16 +210,13 @@
                    "nb_points"_a, "search_radius"_a,
                    "Remove points that have less than nb_points neighbors in a "
                    "sphere of a given search radius.");
-<<<<<<< HEAD
-    pointcloud.def("paint_uniform_color", &PointCloud::PaintUniformColor,
-                   "color"_a, "Assigns uniform color to the point cloud.");
-=======
     pointcloud.def(
             "remove_non_finite_points", &PointCloud::RemoveNonFinitePoints,
             "remove_nan"_a = true, "remove_infinite"_a = true,
             "Remove all points from the point cloud that have a nan entry, or "
             "infinite value. It also removes the corresponding attributes.");
->>>>>>> 5fcd9270
+    pointcloud.def("paint_uniform_color", &PointCloud::PaintUniformColor,
+                   "color"_a, "Assigns uniform color to the point cloud.");
 
     pointcloud.def("estimate_normals", &PointCloud::EstimateNormals,
                    py::call_guard<py::gil_scoped_release>(),
