# ----------------------------------------------------------------------------
# -                        Open3D: www.open3d.org                            -
# ----------------------------------------------------------------------------
# The MIT License (MIT)
#
# Copyright (c) 2018-2021 www.open3d.org
#
# Permission is hereby granted, free of charge, to any person obtaining a copy
# of this software and associated documentation files (the "Software"), to deal
# in the Software without restriction, including without limitation the rights
# to use, copy, modify, merge, publish, distribute, sublicense, and/or sell
# copies of the Software, and to permit persons to whom the Software is
# furnished to do so, subject to the following conditions:
#
# The above copyright notice and this permission notice shall be included in
# all copies or substantial portions of the Software.
#
# THE SOFTWARE IS PROVIDED "AS IS", WITHOUT WARRANTY OF ANY KIND, EXPRESS OR
# IMPLIED, INCLUDING BUT NOT LIMITED TO THE WARRANTIES OF MERCHANTABILITY,
# FITNESS FOR A PARTICULAR PURPOSE AND NONINFRINGEMENT. IN NO EVENT SHALL THE
# AUTHORS OR COPYRIGHT HOLDERS BE LIABLE FOR ANY CLAIM, DAMAGES OR OTHER
# LIABILITY, WHETHER IN AN ACTION OF CONTRACT, TORT OR OTHERWISE, ARISING
# FROM, OUT OF OR IN CONNECTION WITH THE SOFTWARE OR THE USE OR OTHER DEALINGS
# IN THE SOFTWARE.
# ----------------------------------------------------------------------------

import open3d as o3d
import open3d.core as o3c
import numpy as np
import pytest

import sys
import os

sys.path.append(os.path.dirname(os.path.realpath(__file__)) + "/../..")
from open3d_test import list_devices


@pytest.mark.parametrize("device", list_devices())
def test_clip_plane(device):
    cube = o3d.t.geometry.TriangleMesh.from_legacy(
        o3d.geometry.TriangleMesh.create_box())
    clipped_cube = cube.clip_plane(point=[0.5, 0, 0], normal=[1, 0, 0])
    assert clipped_cube.vertex['positions'].shape == (12, 3)
    assert clipped_cube.triangle['indices'].shape == (14, 3)


<<<<<<< HEAD
@pytest.mark.parametrize("device", list_devices())
def test_create_box(device):
    # Test with default parameters.
    box_default = o3d.t.geometry.TriangleMesh.create_box()

    vertex_positions_default = o3c.Tensor(
        [[0.0, 0.0, 0.0], [1.0, 0.0, 0.0], [0.0, 0.0, 1.0], [1.0, 0.0, 1.0],
         [0.0, 1.0, 0.0], [1.0, 1.0, 0.0], [0.0, 1.0, 1.0], [1.0, 1.0, 1.0]],
        o3c.float32, device)

    triangle_indices_default = o3c.Tensor(
        [[4, 7, 5], [4, 6, 7], [0, 2, 4], [2, 6, 4], [0, 1, 2], [1, 3, 2],
         [1, 5, 7], [1, 7, 3], [2, 3, 7], [2, 7, 6], [0, 4, 1], [1, 4, 5]],
        o3c.int64, device)

    assert box_default.vertex['positions'].allclose(vertex_positions_default)
    assert box_default.triangle['indices'].allclose(triangle_indices_default)

    # Test with custom parameters.
    box_custom = o3d.t.geometry.TriangleMesh.create_box(2, 3, 4, o3c.float64,
                                                        o3c.int32, device)

    vertex_positions_custom = o3c.Tensor(
        [[0.0, 0.0, 0.0], [2.0, 0.0, 0.0], [0.0, 0.0, 4.0], [2.0, 0.0, 4.0],
         [0.0, 3.0, 0.0], [2.0, 3.0, 0.0], [0.0, 3.0, 4.0], [2.0, 3.0, 4.0]],
        o3c.float64, device)

    triangle_indices_custom = o3c.Tensor(
        [[4, 7, 5], [4, 6, 7], [0, 2, 4], [2, 6, 4], [0, 1, 2], [1, 3, 2],
         [1, 5, 7], [1, 7, 3], [2, 3, 7], [2, 7, 6], [0, 4, 1], [1, 4, 5]],
        o3c.int32, device)

    assert box_custom.vertex['positions'].allclose(vertex_positions_custom)
    assert box_custom.triangle['indices'].allclose(triangle_indices_custom)
=======
def test_simplify_quadric_decimation():
    cube = o3d.t.geometry.TriangleMesh.from_legacy(
        o3d.geometry.TriangleMesh.create_box().subdivide_midpoint(3))

    # chose reduction factor such that we get 12 faces
    target_reduction = 1 - (12 / cube.triangle['indices'].shape[0])
    simplified = cube.simplify_quadric_decimation(
        target_reduction=target_reduction)

    assert simplified.vertex['positions'].shape == (8, 3)
    assert simplified.triangle['indices'].shape == (12, 3)
>>>>>>> eae520d6
<|MERGE_RESOLUTION|>--- conflicted
+++ resolved
@@ -45,7 +45,6 @@
     assert clipped_cube.triangle['indices'].shape == (14, 3)
 
 
-<<<<<<< HEAD
 @pytest.mark.parametrize("device", list_devices())
 def test_create_box(device):
     # Test with default parameters.
@@ -80,7 +79,8 @@
 
     assert box_custom.vertex['positions'].allclose(vertex_positions_custom)
     assert box_custom.triangle['indices'].allclose(triangle_indices_custom)
-=======
+
+
 def test_simplify_quadric_decimation():
     cube = o3d.t.geometry.TriangleMesh.from_legacy(
         o3d.geometry.TriangleMesh.create_box().subdivide_midpoint(3))
@@ -91,5 +91,4 @@
         target_reduction=target_reduction)
 
     assert simplified.vertex['positions'].shape == (8, 3)
-    assert simplified.triangle['indices'].shape == (12, 3)
->>>>>>> eae520d6
+    assert simplified.triangle['indices'].shape == (12, 3)